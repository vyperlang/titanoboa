import contextlib
import sys

import boa.explorer
from boa.contracts.base_evm_contract import BoaError
from boa.contracts.vyper.vyper_contract import check_boa_error_matches
from boa.dealer import deal
from boa.debugger import BoaDebug
from boa.environment import Env
from boa.explorer import Etherscan
from boa.interpret import (
    from_etherscan,
    load,
    load_abi,
    load_partial,
    loads,
    loads_abi,
    loads_partial,
)
from boa.network import NetworkEnv
from boa.precompile import precompile
from boa.test.strategies import fuzz
from boa.util.open_ctx import Open
from boa.vm.py_evm import enable_pyevm_verbose_logging, patch_opcode

# turn off tracebacks if we are in repl
# https://stackoverflow.com/a/64523765
if hasattr(sys, "ps1"):  # pragma: no cover
    pass
    # sys.tracebacklimit = 0

env = Env.get_singleton()


@contextlib.contextmanager
def swap_env(new_env):
    old_env = env
    try:
        set_env(new_env)
        yield
    finally:
        set_env(old_env)


def set_env(new_env):
    global env
    env = new_env

    Env._singleton = new_env


<<<<<<< HEAD
# Simple context manager which functions like the `open()` builtin -
# if simply called, it never calls __exit__, but if used as a context manager,
# it calls __exit__ at scope exit
class _TemporaryContext:
    def __init__(self, old_value, new_value, set_value):
        self.old_value = old_value
        self.set_value = set_value
        set_value(new_value)

    def __enter__(self):
        # dummy
        pass

    def __exit__(self, *args):
        self.set_value(self.old_value)
=======
def _env_mgr(new_env):
    global env
    get_env = lambda: env  # noqa: E731
    return Open(get_env, set_env, new_env)
>>>>>>> d24ea8c1


def fork(
    url: str, block_identifier: int | str = "safe", allow_dirty: bool = False, **kwargs
):
    global env
    if env.evm.is_state_dirty and not allow_dirty:
        raise Exception(
            "Cannot fork with dirty state. Set allow_dirty=True to override."
        )

    new_env = Env()
    new_env.fork(url=url, block_identifier=block_identifier, deprecated=False, **kwargs)
<<<<<<< HEAD
    return _TemporaryContext(env, new_env, set_env)
=======
    return _env_mgr(new_env)
>>>>>>> d24ea8c1


def set_browser_env(address=None):
    """Set the environment to use the browser's network in Jupyter/Colab"""
    # import locally because jupyter is generally not installed
    global env
    from boa.integrations.jupyter import BrowserEnv

<<<<<<< HEAD
    return _TemporaryContext(env, BrowserEnv(address), set_env)
=======
    return _env_mgr(BrowserEnv(address))
>>>>>>> d24ea8c1


def set_network_env(url):
    """Set the environment to use a custom network URL"""
<<<<<<< HEAD
    global env
    return _TemporaryContext(env, NetworkEnv.from_url(url), set_env)


def set_etherscan(*args, **kwargs):
    def set_(explorer: Etherscan):
        boa.explorer.etherscan = explorer

    explorer = Etherscan(*args, **kwargs)
    return _TemporaryContext(boa.explorer.etherscan, explorer, set_)
=======
    return _env_mgr(NetworkEnv.from_url(url))
>>>>>>> d24ea8c1


def reset_env():
    set_env(Env())


def _breakpoint(computation):
    BoaDebug(computation).start()


patch_opcode(0xA6, _breakpoint)


@contextlib.contextmanager
def reverts(*args, **kwargs):
    try:
        yield
        raise ValueError("Did not revert")
    except BoaError as b:
        if args or kwargs:
            check_boa_error_matches(b, *args, **kwargs)


def eval(code):
    return loads("").eval(code)


def _jupyter_server_extension_points() -> list[dict]:
    """
    Returns a list of dictionaries with metadata describing
    where to find the `_load_jupyter_server_extension` function.
    """
    return [{"module": "boa.integrations.jupyter"}]<|MERGE_RESOLUTION|>--- conflicted
+++ resolved
@@ -49,28 +49,10 @@
     Env._singleton = new_env
 
 
-<<<<<<< HEAD
-# Simple context manager which functions like the `open()` builtin -
-# if simply called, it never calls __exit__, but if used as a context manager,
-# it calls __exit__ at scope exit
-class _TemporaryContext:
-    def __init__(self, old_value, new_value, set_value):
-        self.old_value = old_value
-        self.set_value = set_value
-        set_value(new_value)
-
-    def __enter__(self):
-        # dummy
-        pass
-
-    def __exit__(self, *args):
-        self.set_value(self.old_value)
-=======
 def _env_mgr(new_env):
     global env
     get_env = lambda: env  # noqa: E731
     return Open(get_env, set_env, new_env)
->>>>>>> d24ea8c1
 
 
 def fork(
@@ -84,42 +66,28 @@
 
     new_env = Env()
     new_env.fork(url=url, block_identifier=block_identifier, deprecated=False, **kwargs)
-<<<<<<< HEAD
-    return _TemporaryContext(env, new_env, set_env)
-=======
     return _env_mgr(new_env)
->>>>>>> d24ea8c1
 
 
 def set_browser_env(address=None):
     """Set the environment to use the browser's network in Jupyter/Colab"""
     # import locally because jupyter is generally not installed
-    global env
     from boa.integrations.jupyter import BrowserEnv
 
-<<<<<<< HEAD
-    return _TemporaryContext(env, BrowserEnv(address), set_env)
-=======
     return _env_mgr(BrowserEnv(address))
->>>>>>> d24ea8c1
 
 
 def set_network_env(url):
     """Set the environment to use a custom network URL"""
-<<<<<<< HEAD
-    global env
-    return _TemporaryContext(env, NetworkEnv.from_url(url), set_env)
-
+    return _env_mgr(NetworkEnv.from_url(url))
 
 def set_etherscan(*args, **kwargs):
+    get = lambda: boa.explorer.etherscan  # noqa: E731
     def set_(explorer: Etherscan):
         boa.explorer.etherscan = explorer
 
     explorer = Etherscan(*args, **kwargs)
-    return _TemporaryContext(boa.explorer.etherscan, explorer, set_)
-=======
-    return _env_mgr(NetworkEnv.from_url(url))
->>>>>>> d24ea8c1
+    return Open(get, set_, explorer)
 
 
 def reset_env():
