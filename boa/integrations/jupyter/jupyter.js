--- conflicted
+++ resolved
@@ -42,8 +42,6 @@
         return response.text();
     }
 
-<<<<<<< HEAD
-=======
     const loadSigner = async (address) => {
         const accounts = await rpc('eth_requestAccounts');
         return accounts.includes(address) ? address : accounts[0];
@@ -52,7 +50,6 @@
     /** Sign a transaction via ethers */
     const sendTransaction = async transaction => ({"hash": await rpc('eth_sendTransaction', [transaction])});
 
->>>>>>> f0106eb6
     /** Wait until the transaction is mined */
     const waitForTransactionReceipt = async (tx_hash, timeout, poll_latency) => {
         while (true) {
@@ -111,11 +108,8 @@
 
     // expose functions to window, so they can be called from the BrowserSigner
     window._titanoboa = {
-<<<<<<< HEAD
-=======
         loadSigner: handleCallback(loadSigner),
         sendTransaction: handleCallback(sendTransaction),
->>>>>>> f0106eb6
         waitForTransactionReceipt: handleCallback(waitForTransactionReceipt),
         rpc: handleCallback(rpc),
         multiRpc: handleCallback(multiRpc),
