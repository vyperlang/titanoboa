from datetime import timedelta

NUL = b"\0"
CALLBACK_TOKEN_TIMEOUT = timedelta(minutes=3)
<<<<<<< HEAD
SHARED_MEMORY_LENGTH = 100 * 1024 + len(NUL)  # Size of the shared memory object
CALLBACK_TOKEN_BYTES = 32
=======
SHARED_MEMORY_LENGTH = 50 * 1024 + len(NUL)  # Size of the shared memory object
CALLBACK_TOKEN_CHARS = 30  # OSx limits this to 31 characters
>>>>>>> 913840e2
PLUGIN_NAME = "titanoboa_jupyterlab"
TOKEN_REGEX = rf"[0-9a-fA-F]{{{CALLBACK_TOKEN_CHARS}}}"
TRANSACTION_TIMEOUT_MESSAGE = (
    "Timeout waiting for user to confirm transaction in the browser wallet plug-in."
)
ADDRESS_TIMEOUT_MESSAGE = "Timeout loading browser browser wallet plug-in."
RPC_TIMEOUT_MESSAGE = "Timeout waiting for response from RPC."<|MERGE_RESOLUTION|>--- conflicted
+++ resolved
@@ -2,13 +2,8 @@
 
 NUL = b"\0"
 CALLBACK_TOKEN_TIMEOUT = timedelta(minutes=3)
-<<<<<<< HEAD
 SHARED_MEMORY_LENGTH = 100 * 1024 + len(NUL)  # Size of the shared memory object
-CALLBACK_TOKEN_BYTES = 32
-=======
-SHARED_MEMORY_LENGTH = 50 * 1024 + len(NUL)  # Size of the shared memory object
 CALLBACK_TOKEN_CHARS = 30  # OSx limits this to 31 characters
->>>>>>> 913840e2
 PLUGIN_NAME = "titanoboa_jupyterlab"
 TOKEN_REGEX = rf"[0-9a-fA-F]{{{CALLBACK_TOKEN_CHARS}}}"
 TRANSACTION_TIMEOUT_MESSAGE = (
