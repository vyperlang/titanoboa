"""
This module implements the BrowserSigner class, which is used to sign transactions
in IPython/JupyterLab/Google Colab.
"""
import json
import logging
import os
from asyncio import get_event_loop, sleep
from itertools import chain
from multiprocessing.shared_memory import SharedMemory
from os import urandom
from os.path import dirname, join, realpath
from typing import Any

import nest_asyncio
from IPython.display import Javascript, display

from boa.integrations.jupyter.constants import (
    ADDRESS_TIMEOUT_MESSAGE,
    CALLBACK_TOKEN_CHARS,
    CALLBACK_TOKEN_TIMEOUT,
    NUL,
    RPC_TIMEOUT_MESSAGE,
    SHARED_MEMORY_LENGTH,
    TRANSACTION_TIMEOUT_MESSAGE,
)
from boa.network import NetworkEnv
from boa.rpc import RPC, RPCError
from boa.util.abi import Address

try:
    from google.colab.output import eval_js as colab_eval_js
except ImportError:
    colab_eval_js = None  # not in Google Colab, use SharedMemory instead


nest_asyncio.apply()


def _install_javascript_triggers():
    """Run the ethers and titanoboa_jupyterlab Javascript snippets in the browser."""
    cur_dir = dirname(realpath(__file__))
    with open(join(cur_dir, "jupyter.js")) as f:
        jupyter_js = f.read()
    prefix = os.getenv("JUPYTERHUB_SERVICE_PREFIX", "..")
    js = jupyter_js.replace("$$JUPYTERHUB_SERVICE_PREFIX", prefix)
    display(Javascript(js))


class BrowserRPC(RPC):
    """
    An RPC object that sends requests to the browser via Javascript.
    """

    def __init__(self):
        if not colab_eval_js:
            # colab creates a new iframe for every call, we need to re-inject it every time
            # for jupyterlab we only need to do it once
            _install_javascript_triggers()

    @property
    def identifier(self) -> str:
        return type(self).__name__  # every instance does the same

    @property
    def name(self):
        return self.identifier

    def fetch(
        self, method: str, params: Any, timeout_message=RPC_TIMEOUT_MESSAGE
    ) -> Any:
        return _javascript_call("rpc", method, params, timeout_message=timeout_message)

    def fetch_multi(
        self, payloads: list[tuple[str, Any]], timeout_message=RPC_TIMEOUT_MESSAGE
    ) -> list[Any]:
        return _javascript_call("multiRpc", payloads, timeout_message=timeout_message)

    def wait_for_tx_receipt(self, tx_hash, timeout: float, poll_latency=1):
        # we do the polling in the browser to avoid too many callbacks
        # each callback generates currently 10px empty space in the frontend
        timeout_ms, pool_latency_ms = timeout * 1000, poll_latency * 1000
        return _javascript_call(
            "waitForTransactionReceipt",
            tx_hash,
            timeout_ms,
            pool_latency_ms,
            timeout_message=RPC_TIMEOUT_MESSAGE,
        )


class BrowserSigner:
    """
    A BrowserSigner is a class that can be used to sign transactions in IPython/JupyterLab.
    """

    def __init__(self, address=None, rpc=BrowserRPC()):
        """
        Create a BrowserSigner instance.
        :param address: The account address. If not provided, it will be requested from the browser.
        """
        self._rpc = rpc
        address = getattr(address, "address", address)
        accounts = self._rpc.fetch("eth_requestAccounts", [], ADDRESS_TIMEOUT_MESSAGE)

        if address is None and accounts:
            address = accounts[0]
        elif address not in accounts:
            raise ValueError(f"Address {address} is not available in the browser")

        self.address = Address(address)

    def send_transaction(self, tx_data: dict) -> dict:
        """
        Implements the Account class' send_transaction method.
        It executes a Javascript snippet that requests the user's signature for the transaction.
        Then, it waits for the signature to be received via the API.
        :param tx_data: The transaction data to sign.
        :return: The signed transaction data.
        """
        hash = self._rpc.fetch(
            "eth_sendTransaction", [tx_data], TRANSACTION_TIMEOUT_MESSAGE
        )
        return {"hash": hash}

    def sign_typed_data(
        self, domain: dict[str, Any], types: dict[str, list], value: dict[str, Any]
    ) -> str:
        """
        Sign typed data value with types data structure for domain using the EIP-712 specification.
        :param domain: The domain data structure.
        :param types: The types data structure.
        :param value: The value to sign.
        :return: The signature.
        """
        payload = json.dumps({"domain": domain, "types": types, "value": value})
        return self._rpc.fetch(
            "eth_signTypedData_v4", [self.address, payload], TRANSACTION_TIMEOUT_MESSAGE
        )


class BrowserEnv(NetworkEnv):
    """
    A NetworkEnv object that uses the BrowserSigner and BrowserRPC classes.
    """

<<<<<<< HEAD
    def __init__(self, address=None, rpc=BrowserRPC()):
        super().__init__(rpc=rpc)
        self.signer = BrowserSigner(address, rpc)
=======
    def __init__(self, address=None, **kwargs):
        super().__init__(rpc=BrowserRPC(), **kwargs)
        self.signer = BrowserSigner(address)
>>>>>>> ea63c949
        self.set_eoa(self.signer)

    def get_chain_id(self) -> int:
        chain_id: str = self._rpc.fetch("eth_chainId", [])
        return int(chain_id, 0)

    def set_chain_id(self, chain_id: int | str):
        self._rpc.fetch(
            "wallet_switchEthereumChain",
            [{"chainId": chain_id if isinstance(chain_id, str) else hex(chain_id)}],
        )
        self._reset_fork()


def _javascript_call(js_func: str, *args, timeout_message: str) -> Any:
    """
    This function attempts to call a Javascript function in the browser and then
    wait for the result to be sent back to the API.
    - Inside Google Colab, it uses the eval_js function to call the Javascript function.
    - Outside, it uses a SharedMemory object and polls until the frontend called our API.
    A custom timeout message is useful for user feedback.
    :param snippet: A function that given a token and some kwargs, returns a Javascript snippet.
    :param kwargs: The arguments to pass to the Javascript snippet.
    :return: The result of the Javascript snippet sent to the API.
    """
    token = _generate_token()
    args_str = ", ".join(json.dumps(p) for p in chain([token], args))
    js_code = f"window._titanoboa.{js_func}({args_str});"
    # logging.warning(f"Calling {js_func} with {args_str}")

    if colab_eval_js:
        _install_javascript_triggers()
        result = colab_eval_js(js_code)
        return _parse_js_result(json.loads(result))

    memory = SharedMemory(name=token, create=True, size=SHARED_MEMORY_LENGTH)
    logging.info(f"Waiting for {token}")
    try:
        memory.buf[:1] = NUL
        hide_output_element = "element.style.display = 'none';"
        display(Javascript(js_code + hide_output_element))
        message_bytes = _wait_buffer_set(memory.buf, timeout_message)
        return _parse_js_result(json.loads(message_bytes.decode()))
    finally:
        memory.unlink()  # get rid of the SharedMemory object after it's been used


def _generate_token():
    """Generate a secure unique token to identify the SharedMemory object."""
    return urandom(CALLBACK_TOKEN_CHARS // 2).hex()


def _wait_buffer_set(buffer: memoryview, timeout_message: str) -> bytes:
    """
    Wait for the SharedMemory object to be filled with data.
    :param buffer: The buffer to wait for.
    :param timeout_message: The message to show if the timeout is reached.
    :return: The contents of the buffer.
    """

    async def _async_wait(deadline: float) -> bytes:
        inner_loop = get_event_loop()
        while buffer.tobytes().startswith(NUL):
            if inner_loop.time() > deadline:
                raise TimeoutError(timeout_message)
            await sleep(0.01)

        return buffer.tobytes().split(NUL)[0]

    loop = get_event_loop()
    future = _async_wait(deadline=loop.time() + CALLBACK_TOKEN_TIMEOUT.total_seconds())
    task = loop.create_task(future)
    loop.run_until_complete(task)
    return task.result()


def _parse_js_result(result: dict) -> Any:
    if "data" in result:
        return result["data"]

    # raise the error in the Jupyter cell so that the user can see it
    error = result["error"]
    error = error.get("info", error).get("error", error)
    raise RPCError(
        message=error.get("message", error), code=error.get("code", "CALLBACK_ERROR")
    )<|MERGE_RESOLUTION|>--- conflicted
+++ resolved
@@ -144,15 +144,9 @@
     A NetworkEnv object that uses the BrowserSigner and BrowserRPC classes.
     """
 
-<<<<<<< HEAD
-    def __init__(self, address=None, rpc=BrowserRPC()):
-        super().__init__(rpc=rpc)
+    def __init__(self, address=None, rpc=BrowserRPC(), **kwargs):
+        super().__init__(rpc=rpc, **kwargs)
         self.signer = BrowserSigner(address, rpc)
-=======
-    def __init__(self, address=None, **kwargs):
-        super().__init__(rpc=BrowserRPC(), **kwargs)
-        self.signer = BrowserSigner(address)
->>>>>>> ea63c949
         self.set_eoa(self.signer)
 
     def get_chain_id(self) -> int:
