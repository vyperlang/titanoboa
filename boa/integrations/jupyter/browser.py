"""
This module implements the BrowserSigner class, which is used to sign transactions
in IPython/JupyterLab/Google Colab.
"""
import json
import logging
import os
from asyncio import get_event_loop, sleep
from itertools import chain
from multiprocessing.shared_memory import SharedMemory
from os import urandom
from os.path import dirname, join, realpath
from typing import Any

import nest_asyncio
from IPython.display import Javascript, display

from boa.integrations.jupyter.constants import (
    ADDRESS_TIMEOUT_MESSAGE,
    CALLBACK_TOKEN_CHARS,
    CALLBACK_TOKEN_TIMEOUT,
    NUL,
    RPC_TIMEOUT_MESSAGE,
    SHARED_MEMORY_LENGTH,
    TRANSACTION_TIMEOUT_MESSAGE,
)
from boa.network import NetworkEnv
from boa.rpc import RPC, RPCError
from boa.util.abi import Address

try:
    from google.colab.output import eval_js as colab_eval_js
except ImportError:
    colab_eval_js = None  # not in Google Colab, use SharedMemory instead


nest_asyncio.apply()


def _install_javascript_triggers():
    """Run the ethers and titanoboa_jupyterlab Javascript snippets in the browser."""
    cur_dir = dirname(realpath(__file__))
    with open(join(cur_dir, "jupyter.js")) as f:
        jupyter_js = f.read()
    prefix = os.getenv("JUPYTERHUB_SERVICE_PREFIX", "..")
    js = jupyter_js.replace("$$JUPYTERHUB_SERVICE_PREFIX", prefix)
    display(Javascript(js))


class BrowserRPC(RPC):
    """
    An RPC object that sends requests to the browser via Javascript.
    """

    def __init__(self):
        if not colab_eval_js:
            # colab creates a new iframe for every call, we need to re-inject it every time
            # for jupyterlab we only need to do it once
            _install_javascript_triggers()

    @property
    def identifier(self) -> str:
        return type(self).__name__  # every instance does the same

    @property
    def name(self):
        return self.identifier

    def fetch(
        self, method: str, params: Any, timeout_message=RPC_TIMEOUT_MESSAGE
    ) -> Any:
        return _javascript_call("rpc", method, params, timeout_message=timeout_message)

    def fetch_multi(
        self, payloads: list[tuple[str, Any]], timeout_message=RPC_TIMEOUT_MESSAGE
    ) -> list[Any]:
        return _javascript_call("multiRpc", payloads, timeout_message=timeout_message)

    def wait_for_tx_receipt(self, tx_hash, timeout: float, poll_latency=1):
        # we do the polling in the browser to avoid too many callbacks
        # each callback generates currently 10px empty space in the frontend
        timeout_ms, pool_latency_ms = timeout * 1000, poll_latency * 1000
        return _javascript_call(
            "waitForTransactionReceipt",
            tx_hash,
            timeout_ms,
            pool_latency_ms,
            timeout_message=RPC_TIMEOUT_MESSAGE,
        )


class BrowserSigner:
    """
    A BrowserSigner is a class that can be used to sign transactions in IPython/JupyterLab.
    """

    def __init__(self, address=None, rpc=None):
        """
        Create a BrowserSigner instance.
        :param address: The account address. If not provided, it will be requested from the browser.
        """
        if rpc is None:
            rpc = BrowserRPC()  # note: the browser window is global anyway
        self._rpc = rpc
        address = getattr(address, "address", address)
        accounts = self._rpc.fetch("eth_requestAccounts", [], ADDRESS_TIMEOUT_MESSAGE)

        if address is None and len(accounts) > 0:
            address = accounts[0]

        if address not in accounts:
            raise ValueError(f"Address {address} is not available in the browser")

        self.address = Address(address)

    def send_transaction(self, tx_data: dict) -> dict:
        """
        Implements the Account class' send_transaction method.
        It executes a Javascript snippet that requests the user's signature for the transaction.
        Then, it waits for the signature to be received via the API.
        :param tx_data: The transaction data to sign.
        :return: The signed transaction data.
        """
        hash = self._rpc.fetch(
            "eth_sendTransaction", [tx_data], TRANSACTION_TIMEOUT_MESSAGE
        )
        return {"hash": hash}

    def sign_typed_data(self, full_message: dict[str, Any]) -> str:
        """
        Sign typed data value with types data structure for domain using the EIP-712 specification.
        :param full_message: The full message to sign.
        :return: The signature.
        """
<<<<<<< HEAD
        payload = json.dumps({"domain": domain, "types": types, "value": value})
        return self._rpc.fetch(
            "eth_signTypedData_v4", [self.address, payload], TRANSACTION_TIMEOUT_MESSAGE
=======
        return _javascript_call(
            "rpc",
            "eth_signTypedData_v4",
            [self.address, full_message],
            timeout_message=TRANSACTION_TIMEOUT_MESSAGE,
        )


class BrowserRPC(RPC):
    """
    An RPC object that sends requests to the browser via Javascript.
    """

    _debug_mode = False

    @property
    def identifier(self) -> str:
        return type(self).__name__  # every instance does the same

    @property
    def name(self):
        return self.identifier

    def fetch(self, method: str, params: Any) -> Any:
        return _javascript_call(
            "rpc", method, params, timeout_message=RPC_TIMEOUT_MESSAGE
        )

    def fetch_multi(self, payloads: list[tuple[str, Any]]) -> list[Any]:
        return _javascript_call(
            "multiRpc", payloads, timeout_message=RPC_TIMEOUT_MESSAGE
        )

    def wait_for_tx_receipt(self, tx_hash, timeout: float, poll_latency=1):
        # we do the polling in the browser to avoid too many callbacks
        # each callback generates currently 10px empty space in the frontend
        timeout_ms, pool_latency_ms = timeout * 1000, poll_latency * 1000
        return _javascript_call(
            "waitForTransactionReceipt",
            tx_hash,
            timeout_ms,
            pool_latency_ms,
            timeout_message=RPC_TIMEOUT_MESSAGE,
>>>>>>> f0106eb6
        )


class BrowserEnv(NetworkEnv):
    """
    A NetworkEnv object that uses the BrowserSigner and BrowserRPC classes.
    """

    def __init__(self, address=None, rpc=None, **kwargs):
        if rpc is None:
            rpc = BrowserRPC()
        super().__init__(rpc=rpc, **kwargs)
        self.signer = BrowserSigner(address, rpc)
        self.set_eoa(self.signer)

<<<<<<< HEAD
    def get_chain_id(self) -> int:
        chain_id: str = self._rpc.fetch("eth_chainId", [])
        return int(chain_id, 0)

=======
>>>>>>> f0106eb6
    def set_chain_id(self, chain_id: int | str):
        self._rpc.fetch(
            "wallet_switchEthereumChain",
            [{"chainId": chain_id if isinstance(chain_id, str) else hex(chain_id)}],
        )
        self._reset_fork()


def _javascript_call(js_func: str, *args, timeout_message: str) -> Any:
    """
    This function attempts to call a Javascript function in the browser and then
    wait for the result to be sent back to the API.
    - Inside Google Colab, it uses the eval_js function to call the Javascript function.
    - Outside, it uses a SharedMemory object and polls until the frontend called our API.
    A custom timeout message is useful for user feedback.
    :param snippet: A function that given a token and some kwargs, returns a Javascript snippet.
    :param kwargs: The arguments to pass to the Javascript snippet.
    :return: The result of the Javascript snippet sent to the API.
    """
    token = _generate_token()
    args_str = ", ".join(json.dumps(p, cls=_BytesEncoder) for p in chain([token], args))
    js_code = f"window._titanoboa.{js_func}({args_str});"
    if BrowserRPC._debug_mode:
        logging.warning(f"Calling {js_func} with {args_str}")

    if colab_eval_js:
<<<<<<< HEAD
        _install_javascript_triggers()
=======
        install_jupyter_javascript_triggers(BrowserRPC._debug_mode)
>>>>>>> f0106eb6
        result = colab_eval_js(js_code)
        return _parse_js_result(json.loads(result))

    memory = SharedMemory(name=token, create=True, size=SHARED_MEMORY_LENGTH)
    logging.info(f"Waiting for {token}")
    try:
        memory.buf[:1] = NUL
        hide_output_element = "element.style.display = 'none';"
        display(Javascript(js_code + hide_output_element))
        message_bytes = _wait_buffer_set(memory.buf, timeout_message)
        return _parse_js_result(json.loads(message_bytes.decode()))
    finally:
        memory.unlink()  # get rid of the SharedMemory object after it's been used


def _generate_token():
    """Generate a secure unique token to identify the SharedMemory object."""
    return urandom(CALLBACK_TOKEN_CHARS // 2).hex()


def _wait_buffer_set(buffer: memoryview, timeout_message: str) -> bytes:
    """
    Wait for the SharedMemory object to be filled with data.
    :param buffer: The buffer to wait for.
    :param timeout_message: The message to show if the timeout is reached.
    :return: The contents of the buffer.
    """

    async def _async_wait(deadline: float) -> bytes:
        inner_loop = get_event_loop()
        while buffer.tobytes().startswith(NUL):
            if inner_loop.time() > deadline:
                raise TimeoutError(timeout_message)
            await sleep(0.01)

        return buffer.tobytes().split(NUL)[0]

    loop = get_event_loop()
    future = _async_wait(deadline=loop.time() + CALLBACK_TOKEN_TIMEOUT.total_seconds())
    task = loop.create_task(future)
    loop.run_until_complete(task)
    return task.result()


def _parse_js_result(result: dict) -> Any:
    if "data" in result:
        return result["data"]

    def _find_key(input_dict, target_key, typ) -> Any:
        for key, value in input_dict.items():
            if isinstance(value, dict):
                found = _find_key(value, target_key, typ)
                if found is not None:
                    return found
            if key == target_key and isinstance(value, typ) and value != "error":
                return value
        return None

    # raise the error in the Jupyter cell so that the user can see it
    error = result["error"]
    error = error.get("data", error)
    raise RPCError(
        message=_find_key(error, "message", str) or _find_key(error, "error", str),
        code=_find_key(error, "code", int) or -1,
    )


class _BytesEncoder(json.JSONEncoder):
    """
    A JSONEncoder that converts bytes to hex strings to be passed to JavaScript.
    """

    def default(self, o):
        if isinstance(o, bytes):
            return "0x" + o.hex()
        return super().default(o)<|MERGE_RESOLUTION|>--- conflicted
+++ resolved
@@ -41,9 +41,12 @@
     """Run the ethers and titanoboa_jupyterlab Javascript snippets in the browser."""
     cur_dir = dirname(realpath(__file__))
     with open(join(cur_dir, "jupyter.js")) as f:
-        jupyter_js = f.read()
+        js = f.read()
+
     prefix = os.getenv("JUPYTERHUB_SERVICE_PREFIX", "..")
-    js = jupyter_js.replace("$$JUPYTERHUB_SERVICE_PREFIX", prefix)
+    js = js.replace("$$JUPYTERHUB_SERVICE_PREFIX", prefix)
+    js = js.replace("$$BOA_DEBUG_MODE", json.dumps(BrowserRPC._debug_mode))
+
     display(Javascript(js))
 
 
@@ -51,6 +54,8 @@
     """
     An RPC object that sends requests to the browser via Javascript.
     """
+
+    _debug_mode = False
 
     def __init__(self):
         if not colab_eval_js:
@@ -132,55 +137,10 @@
         :param full_message: The full message to sign.
         :return: The signature.
         """
-<<<<<<< HEAD
-        payload = json.dumps({"domain": domain, "types": types, "value": value})
         return self._rpc.fetch(
-            "eth_signTypedData_v4", [self.address, payload], TRANSACTION_TIMEOUT_MESSAGE
-=======
-        return _javascript_call(
-            "rpc",
             "eth_signTypedData_v4",
             [self.address, full_message],
-            timeout_message=TRANSACTION_TIMEOUT_MESSAGE,
-        )
-
-
-class BrowserRPC(RPC):
-    """
-    An RPC object that sends requests to the browser via Javascript.
-    """
-
-    _debug_mode = False
-
-    @property
-    def identifier(self) -> str:
-        return type(self).__name__  # every instance does the same
-
-    @property
-    def name(self):
-        return self.identifier
-
-    def fetch(self, method: str, params: Any) -> Any:
-        return _javascript_call(
-            "rpc", method, params, timeout_message=RPC_TIMEOUT_MESSAGE
-        )
-
-    def fetch_multi(self, payloads: list[tuple[str, Any]]) -> list[Any]:
-        return _javascript_call(
-            "multiRpc", payloads, timeout_message=RPC_TIMEOUT_MESSAGE
-        )
-
-    def wait_for_tx_receipt(self, tx_hash, timeout: float, poll_latency=1):
-        # we do the polling in the browser to avoid too many callbacks
-        # each callback generates currently 10px empty space in the frontend
-        timeout_ms, pool_latency_ms = timeout * 1000, poll_latency * 1000
-        return _javascript_call(
-            "waitForTransactionReceipt",
-            tx_hash,
-            timeout_ms,
-            pool_latency_ms,
-            timeout_message=RPC_TIMEOUT_MESSAGE,
->>>>>>> f0106eb6
+            TRANSACTION_TIMEOUT_MESSAGE,
         )
 
 
@@ -196,13 +156,10 @@
         self.signer = BrowserSigner(address, rpc)
         self.set_eoa(self.signer)
 
-<<<<<<< HEAD
     def get_chain_id(self) -> int:
         chain_id: str = self._rpc.fetch("eth_chainId", [])
         return int(chain_id, 0)
 
-=======
->>>>>>> f0106eb6
     def set_chain_id(self, chain_id: int | str):
         self._rpc.fetch(
             "wallet_switchEthereumChain",
@@ -229,11 +186,7 @@
         logging.warning(f"Calling {js_func} with {args_str}")
 
     if colab_eval_js:
-<<<<<<< HEAD
         _install_javascript_triggers()
-=======
-        install_jupyter_javascript_triggers(BrowserRPC._debug_mode)
->>>>>>> f0106eb6
         result = colab_eval_js(js_code)
         return _parse_js_result(json.loads(result))
 
