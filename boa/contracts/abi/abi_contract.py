from collections import defaultdict
from copy import deepcopy
from functools import cached_property
from typing import Any, Optional, Union
from warnings import warn

from vyper.semantics.analysis.base import FunctionVisibility, StateMutability
from vyper.utils import method_id

from boa.contracts.base_evm_contract import _BaseEVMContract
from boa.util.abi import ABIError, Address, abi_decode, abi_encode, is_abi_encodable


class ABIFunction:
    """A single function in an ABI. It does not include overloads."""

    def __init__(self, abi: dict, contract_name: str):
        """
        :param abi: the ABI entry for this function
        :param contract_name: the name of the contract this function belongs to
        """
        self._abi = abi
        self._contract_name = contract_name
        self._function_visibility = FunctionVisibility.EXTERNAL
        self._mutability = StateMutability.from_abi(abi)
        self.contract: Optional["ABIContract"] = None

    @property
    def name(self) -> str | None:
        if self.is_constructor:
            return None
        return self._abi["name"]

    @cached_property
    def argument_types(self) -> list:
        return [_abi_from_json(i) for i in self._abi["inputs"]]

    @property
    def argument_count(self) -> int:
        return len(self.argument_types)

    @property
    def signature(self) -> str:
        return f"({_format_abi_type(self.argument_types)})"

    @cached_property
    def return_type(self) -> list:
        return [_abi_from_json(o) for o in self._abi["outputs"]]

    @property
    def full_signature(self) -> str:
        assert self.name is not None, "Constructor does not have a name."
        return f"{self.name}{self.signature}"

    @property
    def pretty_signature(self) -> str:
        return f"{self.pretty_name}{self.signature} -> {self.return_type}"

    @cached_property
    def pretty_name(self):
        if self.is_constructor:
            return "constructor"
        return self.name

    @cached_property
    def method_id(self) -> bytes:
        assert self.name, "Constructor does not have a method id."
        return method_id(self.name + self.signature)

    @cached_property
    def is_constructor(self):
        return self._abi["type"] == "constructor"

    def __repr__(self) -> str:
        return f"ABI {self._contract_name}.{self.pretty_signature}"

    def __str__(self) -> str:
        return repr(self)

    @property
    def is_mutable(self) -> bool:
        return self._mutability > StateMutability.VIEW

    def is_encodable(self, *args, **kwargs) -> bool:
        """Check whether this function accepts the given arguments after eventual encoding."""
        if len(kwargs) + len(args) != self.argument_count:
            return False
        parsed_args = self._merge_kwargs(*args, **kwargs)
        return all(
            is_abi_encodable(abi_type, arg)
            for abi_type, arg in zip(self.argument_types, parsed_args)
        )

    def prepare_calldata(self, *args, **kwargs) -> bytes:
        """Prepare the call data for the function call."""
        abi_args = self._merge_kwargs(*args, **kwargs)
        encoded_args = abi_encode(self.signature, abi_args)
        if self.is_constructor:
            return encoded_args
        return self.method_id + encoded_args

    def _merge_kwargs(self, *args, **kwargs) -> list:
        """Merge positional and keyword arguments into a single list."""
        if len(kwargs) + len(args) != self.argument_count:
            raise TypeError(
                f"Bad args to `{repr(self)}` (expected {self.argument_count} "
                f"arguments, got {len(args)} args and {len(kwargs)} kwargs)"
            )
        try:
            kwarg_inputs = self._abi["inputs"][len(args) :]
            return list(args) + [kwargs.pop(i["name"]) for i in kwarg_inputs]
        except KeyError as e:
            error = f"Missing keyword argument {e} for `{self.signature}`. Passed {args} {kwargs}"
            raise TypeError(error)

    def __call__(self, *args, value=0, gas=None, sender=None, **kwargs):
        """Calls the function with the given arguments based on the ABI contract."""
        if not self.contract or not self.contract.env:
            raise Exception(f"Cannot call {self} without deploying contract.")

        computation = self.contract.env.execute_code(
            to_address=self.contract.address,
            sender=sender,
            data=self.prepare_calldata(*args, **kwargs),
            value=value,
            gas=gas,
            is_modifying=self.is_mutable,
            contract=self.contract,
        )

        match self.contract.marshal_to_python(computation, self.return_type):
            case ():
                return None
            case (single,):
                return single
            case multiple:
                return tuple(multiple)


class ABIOverload:
    """
    Represents a set of functions that have the same name but different
    argument types. This is used to implement function overloading.
    """

    @staticmethod
    def create(
        functions: list[ABIFunction], contract: "ABIContract"
    ) -> Union["ABIOverload", ABIFunction]:
        """
        Create an ABIOverload if there are multiple functions, otherwise
        return the single function.
        :param functions: a list of functions with the same name
        :param contract: the ABIContract that these functions belong to
        """
        for f in functions:
            f.contract = contract
        if len(functions) == 1:
            return functions[0]
        return ABIOverload(functions)

    def __init__(self, functions: list[ABIFunction]):
        self.functions = functions

    @cached_property
    def name(self) -> str | None:
        return self.functions[0].name

    def prepare_calldata(self, *args, disambiguate_signature=None, **kwargs) -> bytes:
        """Prepare the calldata for the function that matches the given arguments."""
        function = self._pick_overload(
            *args, disambiguate_signature=disambiguate_signature, **kwargs
        )
        return function.prepare_calldata(*args, **kwargs)

    def __call__(
        self,
        *args,
        value=0,
        gas=None,
        sender=None,
        disambiguate_signature=None,
        **kwargs,
    ):
        """
        Call the function that matches the given arguments.
        :raises Exception: if a single function is not found
        """
        function = self._pick_overload(
            *args, disambiguate_signature=disambiguate_signature, **kwargs
        )
        return function(*args, value=value, gas=gas, sender=sender, **kwargs)

    def _pick_overload(
        self, *args, disambiguate_signature=None, **kwargs
    ) -> ABIFunction:
        """Pick the function that matches the given arguments."""
        if disambiguate_signature is None:
            matches = [f for f in self.functions if f.is_encodable(*args, **kwargs)]
        else:
            matches = [
                f for f in self.functions if disambiguate_signature == f.full_signature
            ]
            assert len(matches) <= 1, "ABI signature must be unique"

        assert self.name, "Constructor does not have a name."
        match matches:
            case [function]:
                return function
            case []:
                raise Exception(
                    f"Could not find matching {self.name} function for given arguments."
                )
            case multiple:
                raise Exception(
                    f"Ambiguous call to {self.name}. "
                    f"Arguments can be encoded to multiple overloads: "
                    f"{', '.join(self.name + f.signature for f in multiple)}. "
                    f"(Hint: try using `disambiguate_signature=` to disambiguate)."
                )


class ABIContract(_BaseEVMContract):
    """A deployed contract loaded via an ABI."""

    def __init__(
        self,
        name: str,
        abi: list[dict],
        functions: list[ABIFunction],
        address: Address,
        filename: Optional[str] = None,
        env=None,
    ):
        super().__init__(env, filename=filename, address=address)
        self._name = name
        self._abi = abi
        self._functions = functions

        self._bytecode = self.env.get_code(address)
        if not self._bytecode:
            warn(
                f"Requested {self} but there is no bytecode at that address!",
                stacklevel=2,
            )

        overloads = defaultdict(list)
        for f in self._functions:
            overloads[f.name].append(f)

        for fn_name, group in overloads.items():
            if fn_name is not None:  # constructors have no name
                setattr(self, fn_name, ABIOverload.create(group, self))

        self._address = Address(address)
        self._computation: Optional[ComputationAPI] = None

    @property
    def abi(self):
        return self._abi

    @cached_property
    def method_id_map(self):
        """
        Returns a mapping from method id to function object.
        This is used to create the stack trace when an error occurs.
        """
        return {
            function.method_id: function
            for function in self._functions
            if not function.is_constructor
        }

    def marshal_to_python(self, computation, abi_type: list[str]) -> tuple[Any, ...]:
        """
        Convert the output of a contract call to a Python object.
        :param computation: the computation object returned by `execute_code`
        :param abi_type: the ABI type of the return value.
        """
        self._computation = computation
        # when there's no contract in the address, the computation output is empty
        if computation.is_error:
            raise self._create_error(computation)

        schema = f"({_format_abi_type(abi_type)})"
        try:
            return abi_decode(schema, computation.output)
        except ABIError as e:
            raise self._create_error(computation) from e

<<<<<<< HEAD
    def find_error_meta(self, computation):
        calldata_method_id = bytes(computation.msg.data[:4])
        if calldata_method_id not in self.method_id_map:
            # (private) function might not be specified in the ABI
            return f"unknown method 0x{calldata_method_id.hex()}"
=======
    def stack_trace(self, computation: ComputationAPI) -> StackTrace:
        """
        Create a stack trace for a failed contract call.
        """
        reason = ""
        if computation.is_error:
            reason = " ".join(str(arg) for arg in computation.error.args if arg != b"")

        calldata_method_id = bytes(computation.msg.data[:4])
        if calldata_method_id in self.method_id_map:
            function = self.method_id_map[calldata_method_id]
            msg = f"  {reason}({self}.{function.pretty_signature})"
        else:
            # Method might not be specified in the ABI
            msg = f"  {reason}(unknown method id {self}.0x{calldata_method_id.hex()})"
>>>>>>> 2a0065d6

        return self.method_id_map[calldata_method_id].pretty_signature

    @property
    def deployer(self) -> "ABIContractFactory":
        """
        Returns a factory that can be used to retrieve another deployed contract.
        """
        return ABIContractFactory(self._name, self._abi, filename=self.filename)

    def __repr__(self):
        file_str = f" (file {self.filename})" if self.filename else ""
        warn_str = "" if self._bytecode else " (WARNING: no bytecode at this address!)"
        return f"<{self._name} interface at {self.address}{warn_str}>{file_str}"


class ABIContractFactory:
    """
    Represents an ABI contract that has not been coupled with an address yet.
    This is named `Factory` instead of `Deployer` because it doesn't actually
    do any contract deployment.
    """

    def __init__(self, name: str, abi: list[dict], filename: Optional[str] = None):
        self._name = name
        self._abi = abi
        self.filename = filename

    @cached_property
    def abi(self):
        return deepcopy(self._abi)

    @cached_property
    def functions(self):
        return [
            ABIFunction(item, self._name)
            for item in self.abi
            if item.get("type") == "function"
        ]

    @classmethod
    def from_abi_dict(cls, abi, name="<anonymous contract>", filename=None):
        return cls(name, abi, filename)

    def at(self, address: Address | str) -> ABIContract:
        """
        Create an ABI contract object for a deployed contract at `address`.
        """
        address = Address(address)
        contract = ABIContract(
            self._name, self._abi, self.functions, address, self.filename
        )
        contract.env.register_contract(contract.address, contract)
        return contract


def _abi_from_json(abi: dict) -> str:
    """
    Parses an ABI type into its schema string.
    :param abi: The ABI type to parse.
    :return: The schema string for the given abi type.
    """
    if "components" in abi:
        components = ",".join([_abi_from_json(item) for item in abi["components"]])
        if abi["type"] == "tuple":
            return f"({components})"
        if abi["type"] == "tuple[]":
            return f"({components})[]"
        raise ValueError("Components found in non-tuple type " + abi["type"])

    return abi["type"]


def _format_abi_type(types: list) -> str:
    """
    Converts a list of ABI types into a comma-separated string.
    """
    return ",".join(
        item if isinstance(item, str) else f"({_format_abi_type(item)})"
        for item in types
    )<|MERGE_RESOLUTION|>--- conflicted
+++ resolved
@@ -4,6 +4,7 @@
 from typing import Any, Optional, Union
 from warnings import warn
 
+from eth.abc import ComputationAPI
 from vyper.semantics.analysis.base import FunctionVisibility, StateMutability
 from vyper.utils import method_id
 
@@ -288,31 +289,19 @@
         except ABIError as e:
             raise self._create_error(computation) from e
 
-<<<<<<< HEAD
     def find_error_meta(self, computation):
+        reason = ""
+        if computation.is_error:
+            reason = " ".join(str(arg) for arg in computation.error.args if arg != b"")
+
         calldata_method_id = bytes(computation.msg.data[:4])
         if calldata_method_id not in self.method_id_map:
             # (private) function might not be specified in the ABI
-            return f"unknown method 0x{calldata_method_id.hex()}"
-=======
-    def stack_trace(self, computation: ComputationAPI) -> StackTrace:
-        """
-        Create a stack trace for a failed contract call.
-        """
-        reason = ""
-        if computation.is_error:
-            reason = " ".join(str(arg) for arg in computation.error.args if arg != b"")
-
-        calldata_method_id = bytes(computation.msg.data[:4])
-        if calldata_method_id in self.method_id_map:
-            function = self.method_id_map[calldata_method_id]
-            msg = f"  {reason}({self}.{function.pretty_signature})"
-        else:
-            # Method might not be specified in the ABI
-            msg = f"  {reason}(unknown method id {self}.0x{calldata_method_id.hex()})"
->>>>>>> 2a0065d6
-
-        return self.method_id_map[calldata_method_id].pretty_signature
+            method_hex = f"0x{calldata_method_id.hex()}"
+            return f"{reason} (unknown method {method_hex})".strip()
+
+        method = self.method_id_map[calldata_method_id].pretty_signature
+        return f"{reason} ({method})".strip()
 
     @property
     def deployer(self) -> "ABIContractFactory":
