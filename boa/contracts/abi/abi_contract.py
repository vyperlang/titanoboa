--- conflicted
+++ resolved
@@ -133,16 +133,11 @@
         self.contract: Optional["ABIContract"] = None
 
     @property
-<<<<<<< HEAD
-    def name(self) -> str:
-        # note: the `constructor` definition does not have a name
-        return self._abi.get("name") or self._abi["type"]
-=======
     def name(self) -> str | None:
         if self.is_constructor:
             return None
-        return self._abi["name"]
->>>>>>> 2a0065d6
+        # note: the `constructor` definition does not have a name
+        return self._abi.get("name") or self._abi["type"]
 
     @cached_property
     def argument_types(self) -> list:
@@ -177,12 +172,7 @@
 
     @cached_property
     def method_id(self) -> bytes:
-<<<<<<< HEAD
-        if self._abi["type"] == "constructor":
-            return b""  # constructors don't have method IDs
-=======
         assert self.name, "Constructor does not have a method id."
->>>>>>> 2a0065d6
         return method_id(self.name + self.signature)
 
     @cached_property
@@ -433,13 +423,7 @@
         """
         Returns a factory that can be used to retrieve another deployed contract.
         """
-<<<<<<< HEAD
-        return ABIContractFactory(
-            self._name, self._abi, self._functions, self.log_topics
-        )
-=======
         return ABIContractFactory(self._name, self._abi, filename=self.filename)
->>>>>>> 2a0065d6
 
     def __repr__(self):
         file_str = f" (file {self.filename})" if self.filename else ""
@@ -467,26 +451,10 @@
     do any contract deployment.
     """
 
-<<<<<<< HEAD
-    def __init__(
-        self,
-        name: str,
-        abi: dict,
-        functions: list[ABIFunction],
-        log_topics: list[ABILogTopic],
-        filename: Optional[str] = None,
-    ):
-        self._name = name
-        self._abi = abi
-        self._functions = functions
-        self._log_topics = log_topics
-        self._filename = filename
-=======
     def __init__(self, name: str, abi: list[dict], filename: Optional[str] = None):
         self._name = name
         self._abi = abi
         self.filename = filename
->>>>>>> 2a0065d6
 
     @cached_property
     def abi(self):
@@ -499,17 +467,18 @@
             for item in self.abi
             if item.get("type") == "function"
         ]
-<<<<<<< HEAD
-        log_topics = [
-            ABILogTopic(item, name) for item in abi if item.get("type") == "event"
+
+    @cached_property
+    def log_topics(self):
+        return [
+            ABILogTopic(item, self._name)
+            for item in self._abi
+            if item.get("type") == "event"
         ]
-        return cls(basename(name), abi, functions, log_topics, filename=name)
-=======
 
     @classmethod
     def from_abi_dict(cls, abi, name="<anonymous contract>", filename=None):
         return cls(name, abi, filename)
->>>>>>> 2a0065d6
 
     def at(self, address: Address | str) -> ABIContract:
         """
@@ -517,16 +486,12 @@
         """
         address = Address(address)
         contract = ABIContract(
-<<<<<<< HEAD
             self._name,
             self._abi,
-            self._functions,
-            self._log_topics,
+            self.functions,
+            self.log_topics,
             address,
-            self._filename,
-=======
-            self._name, self._abi, self.functions, address, self.filename
->>>>>>> 2a0065d6
+            self.filename,
         )
         contract.env.register_contract(address, contract)
         return contract
