--- conflicted
+++ resolved
@@ -1,84 +1,15 @@
 from dataclasses import dataclass
-from typing import Optional
+from typing import TYPE_CHECKING, Optional, Union
 
 from eth.abc import ComputationAPI
-from eth.exceptions import VMError
-from vyper.exceptions import VyperException
 
-from boa.contracts.trace import DevReason, TraceFrame, TraceSource
+from boa.contracts.trace import TraceFrame
 from boa.environment import Env
-from boa.util.abi import Address, abi_decode
+from boa.util.abi import Address
 from boa.util.exceptions import strip_internal_frames
 
-
-class FrameDetail(dict):
-    def __init__(self, fn_name, *args, **kwargs):
-        super().__init__(*args, **kwargs)
-        self.fn_name = fn_name
-
-    def __repr__(self):
-        detail = ", ".join(f"{k}={v}" for (k, v) in self.items())
-        return f"<{self.fn_name}: {detail}>"
-
-
-@dataclass
-class ErrorDetail:
-    vm_error: VMError | None  # the error that caused the revert
-    contract_repr: str  # string representation of the contract for the error
-    error_detail: str  # compiler provided error detail
-    dev_reason: DevReason | None = None
-    frame_detail: FrameDetail | None = None
-    source: TraceSource | None = None
-
-    @classmethod
-    def from_computation(
-        cls, computation, contract: Optional["_BaseEVMContract"] = None
-    ):
-        source, frame_detail = None, None
-        if contract is None:
-            contract_repr = "0x" + computation.msg.code_address.hex()
-            error_detail = f"<Unknown location in unknown contract {contract_repr}>"
-        else:
-            contract_repr = repr(contract)
-            error_detail = contract.find_error_meta(computation)
-            source = contract.find_source_of(computation)
-            frame_detail = contract.debug_frame(computation)
-
-        return cls(
-            vm_error=computation.error if computation.is_error else None,
-            contract_repr=computation._contract_repr_before_revert or contract_repr,
-            error_detail=error_detail,
-            dev_reason=source.dev_reason if source else None,
-            frame_detail=frame_detail,
-            source=source,
-        )
-
-    @property
-    def pretty_vm_reason(self):
-        err = self.vm_error
-        # decode error msg if it's "Error(string)"
-        # b"\x08\xc3y\xa0" == method_id("Error(string)")
-        if isinstance(err.args[0], bytes) and err.args[0][:4] == b"\x08\xc3y\xa0":
-            return abi_decode("(string)", err.args[0][4:])[0]
-
-        return repr(err)
-
-    def __str__(self):
-        msg = f"{self.contract_repr}\n"
-
-        if self.error_detail is not None:
-            msg += f" <compiler: {self.error_detail}>"
-
-        if self.source is not None:
-            # VyperException.__str__ does a lot of formatting for us
-            msg = str(VyperException(msg, self.source))
-
-        if self.frame_detail is not None:
-            self.frame_detail.fn_name = "locals"  # override the displayed name
-            if len(self.frame_detail) > 0:
-                msg += f" {self.frame_detail}"
-
-        return msg
+if TYPE_CHECKING:
+    from boa.contracts.vyper.vyper_contract import VyperErrorDetail
 
 
 class _BaseEVMContract:
@@ -103,54 +34,74 @@
         self.filename = filename
         self._computation: Optional[ComputationAPI] = None
 
-    def find_error_meta(self, computation: ComputationAPI) -> str:  # pragma: no cover
+    def stack_trace(self, computation: ComputationAPI):  # pragma: no cover
         raise NotImplementedError
 
     def call_trace(self) -> TraceFrame:
         assert self._computation is not None, "No computation to trace"
         return self._computation.trace
 
-    def _create_error(self, computation):
+    def handle_error(self, computation):
         try:
-            raise BoaError.from_computation(computation, self.env, self)
-        except BoaError as error:
-            try:
-                # modify the error so the traceback starts in userland.
-                # inspired by answers in https://stackoverflow.com/q/1603940/
-                raise strip_internal_frames(error) from None
-            except BoaError as error:
-                return error
+            raise BoaError(self.stack_trace(computation))
+        except BoaError as b:
+            # modify the error so the traceback starts in userland.
+            # inspired by answers in https://stackoverflow.com/q/1603940/
+            raise strip_internal_frames(b) from None
 
     @property
     def address(self) -> Address:
-        assert self._address is not None
+        if self._address is None:
+            # avoid assert, in pytest it would call repr(self) which segfaults
+            raise RuntimeError("Contract address is not set")
         return self._address
 
-    def find_source_of(self, computation) -> TraceSource | None:
-        raise NotImplementedError
 
-    def debug_frame(self, computation=None) -> FrameDetail | None:
-        return None
-
-
-<<<<<<< HEAD
-class StackTrace(list[ErrorDetail]):
-=======
-# todo: Currently this is list[AbiErrorDetail|VyperErrorDetail|BaseErrorDetail]
-class StackTrace(list):
->>>>>>> 62e3c4e8
+class StackTrace(list[Union[str, "VyperErrorDetail"]]):
     def __str__(self):
         return "\n\n".join(str(x) for x in self)
 
     @property
-    def dev_reason(self) -> DevReason | None:
-        if self.last_frame is None:
+    def dev_reason(self) -> str | None:
+        if self.last_frame is None or isinstance(self.last_frame, str):
             return None
         return self.last_frame.dev_reason
 
     @property
-    def last_frame(self) -> ErrorDetail:
+    def last_frame(self):
         return self[-1]
+
+
+def _trace_for_unknown_contract(computation, env):
+    err = f"   <Unknown contract 0x{computation.msg.code_address.hex()}>"
+    trace = StackTrace([err])
+    return _handle_child_trace(computation, env, trace)
+
+
+def _handle_child_trace(computation, env, return_trace):
+    if len(computation.children) == 0:
+        return return_trace
+    if not computation.children[-1].is_error:
+        return return_trace
+    child = computation.children[-1]
+
+    # TODO: maybe should be:
+    # child_obj = (
+    #   env.lookup_contract(child.msg.code_address)
+    #   or env._code_registry.get(child.msg.code)
+    # )
+    child_obj = env.lookup_contract(child.msg.code_address)
+
+    if child_obj is None:
+        child_trace = _trace_for_unknown_contract(child, env)
+    else:
+        child_trace = child_obj.stack_trace(child)
+
+    if child_trace.dev_reason is not None and return_trace.dev_reason is None:
+        # Propagate the dev reason from the child frame to the parent
+        return_trace.last_frame.dev_reason = child_trace.dev_reason
+
+    return StackTrace(child_trace + return_trace)
 
 
 @dataclass
@@ -162,36 +113,6 @@
     # stack trace but does not require the actual stack trace itself.
     def __str__(self):
         frame = self.stack_trace.last_frame
-<<<<<<< HEAD
-        err = getattr(frame, "vm_error", None)
-        if err is None:
-            err = frame.contract_repr + frame.error_detail
-        elif not getattr(err, "_already_pretty", False):
-            # avoid double patching when str() is called more than once
-            setattr(err, "_already_pretty", True)
-            err.args = (frame.pretty_vm_reason, *err.args[1:])
-        return f"{err}\n\n{self.stack_trace}"
-
-    @classmethod
-    def from_computation(
-        cls, computation, env, contract: Optional[_BaseEVMContract] = None
-    ) -> "BoaError":
-        parent_trace = StackTrace([ErrorDetail.from_computation(computation, contract)])
-        if len(computation.children) == 0:
-            return BoaError(parent_trace)
-        if not computation.children[-1].is_error:
-            return BoaError(parent_trace)
-
-        child_computation = computation.children[-1]
-        child_contract = env.lookup_contract(child_computation.msg.code_address)
-        child_frame = ErrorDetail.from_computation(child_computation, child_contract)
-
-        if child_frame.dev_reason is not None and parent_trace.dev_reason is None:
-            # Propagate the dev reason from the child frame to the parent
-            parent_trace.last_frame.dev_reason = child_frame.dev_reason
-
-        return BoaError(StackTrace([child_frame] + parent_trace))
-=======
         if getattr(frame, "vm_error", None) is not None:
             err = frame.vm_error
             if not getattr(err, "_already_pretty", False):
@@ -200,5 +121,4 @@
                 err.args = (frame.pretty_vm_reason, *err.args[1:])
         else:
             err = frame
-        return f"{err}\n\n{self.stack_trace}"
->>>>>>> 62e3c4e8
+        return f"{err}\n\n{self.stack_trace}"