--- conflicted
+++ resolved
@@ -3,24 +3,21 @@
 from pathlib import Path
 from typing import Optional
 
-<<<<<<< HEAD
 import vvm
 from vyper.utils import method_id
-=======
-from boa.contracts.abi.abi_contract import ABIContractFactory, ABIFunction
-from boa.environment import Env
-from boa.util.eip5202 import generate_blueprint_bytecode
->>>>>>> 7f1c7009
 
 from boa.contracts.abi.abi_contract import ABIContract, ABIContractFactory, ABIFunction
 from boa.environment import Env
 from boa.rpc import to_bytes
 from boa.util.abi import Address
+from boa.util.eip5202 import generate_blueprint_bytecode
 
 
 class VVMDeployer(ABIContractFactory):
     """
-    A factory which can be used to create a new contract deployed with vvm.
+    A deployer that uses the Vyper Version Manager (VVM).
+    This allows deployment of contracts written in older versions of Vyper that
+    can interact with new versions using the ABI definition.
     """
 
     def __init__(
@@ -31,34 +28,22 @@
         vyper_version: str,
         filename: Optional[str] = None,
     ):
+        """
+        Initialize a VVMDeployer instance.
+        :param name: The name of the contract.
+        :param compiler_output: The compiler output of the contract.
+        :param source_code: The source code of the contract.
+        :param vyper_version: The Vyper version used to compile the contract.
+        :param filename: The filename of the contract.
+        """
         super().__init__(name, compiler_output["abi"], filename)
         self.compiler_output = compiler_output
         self.source_code = source_code
         self.vyper_version = vyper_version
 
-<<<<<<< HEAD
     @cached_property
     def bytecode(self):
         return to_bytes(self.compiler_output["bytecode"])
-=======
-class VVMDeployer:
-    """
-    A deployer that uses the Vyper Version Manager (VVM).
-    This allows deployment of contracts written in older versions of Vyper that
-    can interact with new versions using the ABI definition.
-    """
-
-    def __init__(self, abi, bytecode, filename):
-        """
-        Initialize a VVMDeployer instance.
-        :param abi: The contract's ABI.
-        :param bytecode: The contract's bytecode.
-        :param filename: The filename of the contract.
-        """
-        self.abi = abi
-        self.bytecode = bytecode
-        self.filename = filename
->>>>>>> 7f1c7009
 
     @classmethod
     def from_compiler_output(
