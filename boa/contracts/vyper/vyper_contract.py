# the main "entry point" of vyper-related functionality like
# AST handling, traceback construction and ABI (marshaling
# and unmarshaling vyper objects)

import contextlib
import copy
import warnings
from dataclasses import dataclass
from functools import cached_property
from typing import Any, Optional

import vyper
import vyper.ast as vy_ast
import vyper.ir.compile_ir as compile_ir
import vyper.semantics.analysis as analysis
import vyper.semantics.namespace as vy_ns
from eth.exceptions import VMError
from vyper.ast.utils import parse_to_ast
from vyper.codegen.core import anchor_opt_level, calculate_type_for_external_return
from vyper.codegen.function_definitions import generate_ir_for_function
from vyper.codegen.function_definitions.common import ExternalFuncIR, InternalFuncIR
from vyper.codegen.global_context import GlobalContext
from vyper.codegen.ir_node import IRnode
from vyper.codegen.module import generate_ir_for_module
from vyper.compiler import CompilerData
from vyper.compiler import output as compiler_output
from vyper.compiler.output import build_abi_output
from vyper.compiler.settings import OptimizationLevel
from vyper.evm.opcodes import anchor_evm_version
from vyper.exceptions import VyperException
from vyper.ir.optimizer import optimize
from vyper.semantics.analysis.data_positions import set_data_positions
from vyper.semantics.types import AddressT, HashMapT, TupleT
from vyper.utils import method_id

from boa import BoaError
from boa.contracts.base_evm_contract import (
    StackTrace,
    _BaseEVMContract,
    _handle_child_trace,
)
from boa.contracts.vyper.ast_utils import (
    ast_map_of,
    get_fn_ancestor_from_node,
    reason_at,
)
from boa.contracts.vyper.compiler_utils import (
    _METHOD_ID_VAR,
    anchor_compiler_settings,
    compile_vyper_function,
    generate_bytecode_for_arbitrary_stmt,
    generate_bytecode_for_internal_fn,
)
from boa.contracts.vyper.decoder_utils import (
    ByteAddressableStorage,
    decode_vyper_object,
)
from boa.contracts.vyper.event import Event, RawEvent
from boa.contracts.vyper.ir_executor import executor_from_ir
from boa.environment import Env
from boa.profiling import LineProfile, cache_gas_used_for_computation
from boa.util.abi import Address, abi_decode, abi_encode
from boa.util.lrudict import lrudict
from boa.vm.gas_meters import ProfilingGasMeter
from boa.vm.utils import to_bytes, to_int

# error messages for external calls
EXTERNAL_CALL_ERRORS = ("external call failed", "returndatasize too small")

CREATE_ERRORS = ("create failed", "create2 failed")

# error detail where user possibly provided dev revert reason
DEV_REASON_ALLOWED = ("user raise", "user assert")


class VyperDeployer:
    create_compiler_data = CompilerData  # this may be a different class in plugins

    def __init__(self, compiler_data, filename=None):
        self.compiler_data = compiler_data

        # force compilation so that if there are any errors in the contract,
        # we fail at load rather than at deploy time.
        with anchor_compiler_settings(self.compiler_data):
            _ = compiler_data.bytecode, compiler_data.bytecode_runtime

        self.filename = filename

    def __call__(self, *args, **kwargs):
        return self.deploy(*args, **kwargs)

    def deploy(self, *args, **kwargs):
        return VyperContract(
            self.compiler_data, *args, filename=self.filename, **kwargs
        )

    def deploy_as_blueprint(self, *args, **kwargs):
        return VyperBlueprint(
            self.compiler_data, *args, filename=self.filename, **kwargs
        )

    def stomp(self, address: Any, data_section=None) -> "VyperContract":
        address = Address(address)

        ret = self.deploy(override_address=address, skip_initcode=True)
        vm = ret.env.vm
        old_bytecode = vm.state.get_code(address.canonical_address)
        new_bytecode = self.compiler_data.bytecode_runtime

        immutables_size = self.compiler_data.global_ctx.immutable_section_bytes
        if immutables_size > 0:
            data_section = old_bytecode[-immutables_size:]
            new_bytecode += data_section

        vm.state.set_code(address.canonical_address, new_bytecode)
        ret.env.register_contract(address, ret)
        ret._set_bytecode(new_bytecode)
        return ret

    # TODO: allow `env=` kwargs and so on
    def at(self, address: Any) -> "VyperContract":
        address = Address(address)

        ret = self.deploy(override_address=address, skip_initcode=True)
        bytecode = ret.env.get_code(address)

        ret._set_bytecode(bytecode)

        ret.env.register_contract(address, ret)

        return ret


# a few lines of shared code between VyperBlueprint and VyperContract
class _BaseVyperContract(_BaseEVMContract):
    def __init__(
        self,
        compiler_data: CompilerData,
        env: Optional[Env] = None,
        filename: Optional[str] = None,
    ):
        super().__init__(env, filename)
        self.compiler_data = compiler_data

        with anchor_compiler_settings(self.compiler_data):
            _ = compiler_data.bytecode, compiler_data.bytecode_runtime

        if (capabilities := getattr(env, "capabilities", None)) is not None:
            compiler_evm_version = self.compiler_data.settings.evm_version
            if not capabilities.check_evm_version(compiler_evm_version):
                msg = "EVM version mismatch! tried to deploy "
                msg += f"{compiler_evm_version} but network only has "
                msg += f"{capabilities.describe_capabilities()}"
                raise Exception(msg)

    @cached_property
    def abi(self):
        return build_abi_output(self.compiler_data)


# create a blueprint for use with `create_from_blueprint`.
# uses a ERC5202 preamble, when calling `create_from_blueprint` will
# need to use `code_offset=3`
class VyperBlueprint(_BaseVyperContract):
    def __init__(
        self,
        compiler_data,
        env=None,
        override_address=None,
        blueprint_preamble=b"\xFE\x71\x00",
        filename=None,
        gas=None,
    ):
        # note slight code duplication with VyperContract ctor,
        # maybe use common base class?
        super().__init__(compiler_data, env, filename)

        if blueprint_preamble is None:
            blueprint_preamble = b""

        blueprint_bytecode = blueprint_preamble + compiler_data.bytecode

        # the length of the deployed code in bytes
        len_bytes = len(blueprint_bytecode).to_bytes(2, "big")
        deploy_bytecode = b"\x61" + len_bytes + b"\x3d\x81\x60\x0a\x3d\x39\xf3"

        deploy_bytecode += blueprint_bytecode

<<<<<<< HEAD
        addr, self.bytecode = self.env.deploy_code(
            bytecode=deploy_bytecode, override_address=override_address, gas=gas
=======
        addr, computation = self.env.deploy(
            bytecode=deploy_bytecode, override_address=override_address
>>>>>>> 97571339
        )
        if computation.is_error:
            raise computation.error

        self.bytecode = computation.output

        self._address = Address(addr)

        self.env.register_blueprint(compiler_data.bytecode, self)

    @cached_property
    def deployer(self):
        return VyperDeployer(self.compiler_data, filename=self.filename)


class FrameDetail(dict):
    def __init__(self, fn_name, *args, **kwargs):
        super().__init__(*args, **kwargs)
        self.fn_name = fn_name

    def __repr__(self):
        detail = ", ".join(f"{k}={v}" for (k, v) in self.items())
        return f"<{self.fn_name}: {detail}>"


@dataclass
class DevReason:
    reason_type: str
    reason_str: str

    @classmethod
    def at_source_location(
        cls, source_code: str, lineno: int, end_lineno: int
    ) -> Optional["DevReason"]:
        s = reason_at(source_code, lineno, end_lineno)
        if s is None:
            return None
        reason_type, reason_str = s
        return cls(reason_type, reason_str)

    def __str__(self):
        return f"<{self.reason_type}: {self.reason_str}>"


@dataclass
class ErrorDetail:
    vm_error: VMError
    contract_repr: str  # string representation of the contract for the error
    error_detail: str  # compiler provided error detail
    dev_reason: DevReason
    frame_detail: FrameDetail
    ast_source: vy_ast.VyperNode

    @classmethod
    def from_computation(cls, contract, computation):
        error_detail = contract.find_error_meta(computation)
        ast_source = contract.find_source_of(computation)
        reason = None
        if ast_source is not None:
            reason = DevReason.at_source_location(
                contract.compiler_data.source_code,
                ast_source.lineno,
                ast_source.end_lineno,
            )
        frame_detail = contract.debug_frame(computation)

        contract_repr = computation._contract_repr_before_revert or repr(contract)
        return cls(
            vm_error=computation.error,
            contract_repr=contract_repr,
            error_detail=error_detail,
            dev_reason=reason,
            frame_detail=frame_detail,
            ast_source=ast_source,
        )

    @property
    def pretty_vm_reason(self):
        err = self.vm_error
        # decode error msg if it's "Error(string)"
        # b"\x08\xc3y\xa0" == method_id("Error(string)")
        if isinstance(err.args[0], bytes) and err.args[0][:4] == b"\x08\xc3y\xa0":
            return abi_decode("(string)", err.args[0][4:])[0]

        return repr(err)

    def __str__(self):
        msg = f"{self.contract_repr}\n"

        if self.error_detail is not None:
            msg += f" <compiler: {self.error_detail}>"

        if self.ast_source is not None:
            # VyperException.__str__ does a lot of formatting for us
            msg = str(VyperException(msg, self.ast_source))

        if self.frame_detail is not None:
            self.frame_detail.fn_name = "locals"  # override the displayed name
            if len(self.frame_detail) > 0:
                msg += f" {self.frame_detail}"

        return msg


# "pattern match" a BoaError. tries to match fields of the error
# to the args/kwargs provided. raises if no match
def check_boa_error_matches(error, *args, **kwargs):
    assert isinstance(error, BoaError)

    def _check(cond, msg=""):
        if not cond:
            raise ValueError(msg)

    frame = error.stack_trace.last_frame
    if len(args) > 0:
        assert len(args) == 1, "multiple args!"
        assert len(kwargs) == 0, "can't mix args and kwargs!"
        err = args[0]
        if isinstance(frame, str):
            # frame for unknown contracts is a string
            _check(err in frame, f"{frame} does not match {args}")
            return

        # try to match anything
        _check(
            err == frame.pretty_vm_reason
            or err == frame.error_detail
            or (frame.dev_reason and err == frame.dev_reason.reason_str),
            f"does not match {args}",
        )
        return

    # try to match a specific kwarg
    assert len(kwargs) == 1 and len(args) == 0

    if isinstance(frame, str):
        # frame for unknown contracts is a string
        raise ValueError(f"expected {kwargs} but got {frame}")

    # don't accept magic
    if frame.dev_reason:
        assert frame.dev_reason.reason_type not in ("vm_error", "compiler")

    k, v = next(iter(kwargs.items()))
    if k == "compiler":
        _check(v == frame.error_detail, f"{frame.error_detail} != {v}")
    elif k == "vm_error":
        _check(
            frame.error_detail == "user revert with reason"
            and v == frame.pretty_vm_reason,
            f"{frame.pretty_vm_reason} != {v}",
        )
    # assume it is a dev reason string
    else:
        assert_ast_types = (vy_ast.Assert, vy_ast.Raise)
        if frame.ast_source.get_ancestor(assert_ast_types) is not None:
            # if it's a dev reason on an assert statement, check that
            # we are actually handling the user assertion and not some other
            # error_detail.
            _check(
                frame.error_detail in DEV_REASON_ALLOWED,
                f"expected <{k}: {v}> but got <compiler: {frame.error_detail}>",
            )
        _check(
            frame.dev_reason is not None
            and k == frame.dev_reason.reason_type
            and v == frame.dev_reason.reason_str,
            f"expected <{k}: {v}> but got {frame.dev_reason}",
        )


# using sha3 preimages, take a storage key and undo
# hashes to get the sequence of hashes ("path") that gave us this image.
def unwrap_storage_key(sha3_db, k):
    path = []

    def unwrap(k):
        k_bytes = to_bytes(k)
        if k_bytes in sha3_db:
            preimage = sha3_db[k_bytes]
            slot, k = preimage[:32], preimage[32:]

            unwrap(slot)

        path.append(k)

    unwrap(k)
    return path


def setpath(lens, path, val):
    for i, k in enumerate(path):
        if i == len(path) - 1:
            lens[k] = val
        else:
            lens = lens.setdefault(k, {})


class StorageVar:
    def __init__(self, contract, slot, typ):
        self.contract = contract
        self.addr = self.contract._address
        self.slot = slot
        self.typ = typ

    def _decode(self, slot, typ, truncate_limit=None):
        n = typ.memory_bytes_required
        if truncate_limit is not None and n > truncate_limit:
            return None  # indicate failure to caller

        fakemem = ByteAddressableStorage(self.contract.env.evm, self.addr, slot)
        return decode_vyper_object(fakemem, typ)

    def _dealias(self, maybe_address):
        try:
            return self.contract.env.lookup_alias(maybe_address)
        except KeyError:  # not found, return the input
            return maybe_address

    def get(self, truncate_limit=None):
        if isinstance(self.typ, HashMapT):
            ret = {}
            for k in self.contract.env.sstore_trace.get(self.addr, {}):
                path = unwrap_storage_key(self.contract.env.sha3_trace, k)
                if to_int(path[0]) != self.slot:
                    continue

                path = path[1:]  # drop the slot
                path_t = []

                ty = self.typ
                for i, p in enumerate(path):
                    path[i] = decode_vyper_object(memoryview(p), ty.key_type)
                    path_t.append(ty.key_type)
                    ty = ty.value_type

                val = self._decode(k, ty, truncate_limit)

                # set val only if value is nonzero
                if val:
                    # decode aliases as needed/possible
                    dealiased_path = []
                    for p, t in zip(path, path_t):
                        if isinstance(t, AddressT):
                            p = self._dealias(p)
                        dealiased_path.append(p)
                    setpath(ret, dealiased_path, val)

            return ret

        else:
            return self._decode(self.slot, self.typ, truncate_limit)


# data structure to represent the storage variables in a contract
class StorageModel:
    def __init__(self, contract):
        compiler_data = contract.compiler_data
        for k, v in compiler_data.global_ctx.variables.items():
            is_storage = not v.is_immutable and not v.is_constant
            if is_storage:
                slot = compiler_data.storage_layout["storage_layout"][k]["slot"]
                setattr(self, k, StorageVar(contract, slot, v.typ))

    def dump(self):
        ret = FrameDetail("storage")

        for k, v in vars(self).items():
            t = v.get(truncate_limit=1024)
            if t is None:
                t = "<truncated>"  # too large, truncated
            ret[k] = t

        return ret


# data structure to represent the storage variables in a contract
class ImmutablesModel:
    def __init__(self, contract):
        compiler_data = contract.compiler_data
        data_section = memoryview(contract.data_section)
        for k, v in compiler_data.global_ctx.variables.items():
            if v.is_immutable:  # check that v
                ofst = compiler_data.storage_layout["code_layout"][k]["offset"]
                immutable_raw_bytes = data_section[ofst:]
                value = decode_vyper_object(immutable_raw_bytes, v.typ)
                setattr(self, k, value)

    def dump(self):
        return FrameDetail("immutables", vars(self))

    def __repr__(self):
        return repr(self.dump())


class VyperContract(_BaseVyperContract):
    def __init__(
        self,
        compiler_data: CompilerData,
        *args,
        value=0,
        env: Env = None,
        override_address: Address = None,
        # whether to skip constructor
        skip_initcode=False,
        created_from: Address = None,
        filename: str = None,
        gas=None,
    ):
        super().__init__(compiler_data, env, filename)

        self.created_from = created_from
        self._computation = None
        self._source_map = None

        # add all exposed functions from the interface to the contract
        external_fns = {
            fn.name: fn
            for fn in self.global_ctx.functions
            if fn._metadata["type"].is_external
        }

        # set external methods as class attributes:
        self._ctor = None
        if "__init__" in external_fns:
            self._ctor = VyperFunction(external_fns.pop("__init__"), self)

        if skip_initcode:
            if value:
                raise Exception("nonzero value but initcode is being skipped")
            addr = Address(override_address)
        else:
<<<<<<< HEAD
            addr = self._run_init(*args, override_address=override_address, gas=gas)
=======
            addr = self._run_init(*args, value=value, override_address=override_address)
>>>>>>> 97571339
        self._address = addr

        for fn_name, fn in external_fns.items():
            setattr(self, fn_name, VyperFunction(fn, self))

        # set internal methods as class.internal attributes:
        self.internal = lambda: None
        for fn in self.global_ctx.functions:
            if not fn._metadata["type"].is_internal:
                continue
            setattr(self.internal, fn.name, VyperInternalFunction(fn, self))

        self._storage = StorageModel(self)

        self._eval_cache = lrudict(0x1000)

        self.env.register_contract(self._address, self)

<<<<<<< HEAD
    def _run_init(self, *args, override_address=None, gas=None):
=======
    def _run_init(self, *args, value=0, override_address=None):
>>>>>>> 97571339
        encoded_args = b""
        if self._ctor:
            encoded_args = self._ctor.prepare_calldata(*args)

        initcode = self.compiler_data.bytecode + encoded_args
<<<<<<< HEAD
        addr, self.bytecode = self.env.deploy_code(
            bytecode=initcode, override_address=override_address, gas=gas
=======
        address, computation = self.env.deploy(
            bytecode=initcode, value=value, override_address=override_address
>>>>>>> 97571339
        )
        self._computation = computation
        self.bytecode = computation.output

        if computation.is_error:
            raise BoaError(self.stack_trace(computation))
        return address

    # manually set the runtime bytecode, instead of using deploy
    def _set_bytecode(self, bytecode: bytes) -> None:
        to_check = bytecode
        if self.data_section_size != 0:
            to_check = bytecode[: -self.data_section_size]
        assert isinstance(self.compiler_data, CompilerData)
        if to_check != self.compiler_data.bytecode_runtime:
            warnings.warn(
                f"casted bytecode does not match compiled bytecode at {self}",
                stacklevel=2,
            )
        self.bytecode = bytecode

    def __repr__(self):
        ret = (
            f"<{self.compiler_data.contract_name} at {self.address}, "
            f"compiled with vyper-{vyper.__version__}+{vyper.__commit__}>"
        )

        if self.created_from is not None:
            ret += f" (created by {self.created_from})"

        dump_storage = True  # maybe make this configurable in the future
        storage_detail = self._storage.dump()
        if dump_storage and len(storage_detail) > 0:
            ret += f"\n{storage_detail}"

        return ret

    @cached_property
    def _immutables(self):
        return ImmutablesModel(self)

    @cached_property
    def deployer(self):
        # TODO add test
        return VyperDeployer(self.compiler_data, filename=self.filename)

    # is this actually useful?
    def at(self, address):
        return self.deployer.at(address)

    @cached_property
    def ast_map(self):
        return ast_map_of(self.compiler_data.vyper_module)

    def _get_fn_from_computation(self, computation):
        node = self.find_source_of(computation)
        return get_fn_ancestor_from_node(node)

    def debug_frame(self, computation=None):
        if computation is None:
            computation = self._computation

        fn = self._get_fn_from_computation(computation)
        if fn is None:
            # TODO: figure out why fn is None.
            return None

        frame_info = self.compiler_data.function_signatures[fn.name]._ir_info.frame_info

        mem = computation._memory
        frame_detail = FrameDetail(fn.name)

        # ensure memory is initialized for `decode_vyper_object()`
        mem.extend(frame_info.frame_start, frame_info.frame_size)
        for k, v in frame_info.frame_vars.items():
            if v.location.name != "memory":
                continue
            ofst = v.pos
            size = v.typ.memory_bytes_required
            frame_detail[k] = decode_vyper_object(mem.read(ofst, size), v.typ)

        return frame_detail

    @property
    def global_ctx(self):
        return self.compiler_data.global_ctx

    @property
    def source_map(self):
        if self._source_map is None:
            with anchor_compiler_settings(self.compiler_data):
                _, self._source_map = compile_ir.assembly_to_evm(
                    self.compiler_data.assembly_runtime
                )
        return self._source_map

    def find_error_meta(self, computation):
        if hasattr(computation, "vyper_error_msg"):
            # this is set by ir executor currently.
            return computation.vyper_error_msg

        code_stream = computation.code
        error_map = self.source_map.get("error_map", {})
        for pc in reversed(code_stream._trace):
            if pc in error_map:
                return error_map[pc]
        return None

    def find_source_of(self, computation, is_initcode=False):
        if hasattr(computation, "vyper_source_pos"):
            # this is set by ir executor currently.
            return self.ast_map.get(computation.vyper_source_pos)

        code_stream = computation.code
        pc_map = self.source_map["pc_pos_map"]
        for pc in reversed(code_stream._trace):
            if pc in pc_map and pc_map[pc] in self.ast_map:
                return self.ast_map[pc_map[pc]]
        return None

    # ## handling events
    def _get_logs(self, computation, include_child_logs):
        if computation is None:
            return []

        if include_child_logs:
            return list(computation.get_raw_log_entries())

        return computation._log_entries

    def get_logs(self, computation=None, include_child_logs=True):
        if computation is None:
            computation = self._computation

        entries = self._get_logs(computation, include_child_logs)

        # py-evm log format is (log_id, topics, data)
        # sort on log_id
        entries = sorted(entries)

        ret = []
        for e in entries:
            logger_address = e[1]
            c = self.env.lookup_contract(logger_address)
            if c is not None:
                ret.append(c.decode_log(e))
            else:
                ret.append(RawEvent(e))

        return ret

    @cached_property
    def event_for(self):
        m = self.compiler_data.vyper_module_folded._metadata["type"]
        return {e.event_id: e for e in m.events.values()}

    def decode_log(self, e):
        log_id, address, topics, data = e
        assert self._address.canonical_address == address
        event_hash = topics[0]
        event_t = self.event_for[event_hash]

        topic_typs = []
        arg_typs = []
        for is_topic, typ in zip(event_t.indexed, event_t.arguments.values()):
            if not is_topic:
                arg_typs.append(typ)
            else:
                topic_typs.append(typ)

        decoded_topics = []
        for typ, t in zip(topic_typs, topics[1:]):
            # convert to bytes for abi decoder
            encoded_topic = t.to_bytes(32, "big")
            decoded_topics.append(
                abi_decode(typ.abi_type.selector_name(), encoded_topic)
            )

        tuple_typ = TupleT(arg_typs)

        args = abi_decode(tuple_typ.abi_type.selector_name(), data)

        return Event(log_id, self._address, event_t, decoded_topics, args)

    def marshal_to_python(self, computation, vyper_typ):
        self._computation = computation  # for further inspection

        if computation.is_error:
            self.handle_error(computation)

        # cache gas used for call if profiling is enabled
        gas_meter = self.env.get_gas_meter_class()
        if gas_meter == ProfilingGasMeter:
            cache_gas_used_for_computation(self, computation)

        if vyper_typ is None:
            return None

        return_typ = calculate_type_for_external_return(vyper_typ)
        ret = abi_decode(return_typ.abi_type.selector_name(), computation.output)

        # unwrap the tuple if needed
        if not isinstance(vyper_typ, TupleT):
            (ret,) = ret

        return vyper_object(ret, vyper_typ)

    def stack_trace(self, computation=None):
        computation = computation or self._computation
        ret = StackTrace([ErrorDetail.from_computation(self, computation)])
        error_detail = self.find_error_meta(computation)
        if error_detail not in EXTERNAL_CALL_ERRORS + CREATE_ERRORS:
            return ret
        return _handle_child_trace(computation, self.env, ret)

    def line_profile(self, computation=None):
        computation = computation or self._computation
        ret = LineProfile.from_single(self, computation)
        for child in computation.children:
            child_obj = self.env.lookup_contract(child.msg.code_address)
            # TODO: child obj is opaque contract that calls back into known contract
            if child_obj is not None:
                ret.merge(child_obj.line_profile(child))
        return ret

    @cached_property
    def _ast_module(self):
        module = copy.deepcopy(self.compiler_data.vyper_module)

        # do the same thing as vyper_module_folded but skip getter expansion
        with anchor_compiler_settings(self.compiler_data):
            vy_ast.folding.fold(module)
            with vy_ns.get_namespace().enter_scope():
                analysis.add_module_namespace(
                    module, self.compiler_data.interface_codes
                )
                analysis.validate_functions(module)
                # we need to cache the namespace right here(!).
                # set_data_positions will modify the type definitions in place.
                self._cache_namespace(vy_ns.get_namespace())

            vy_ast.expansion.remove_unused_statements(module)
            # calculate slots for all storage variables, tagging
            # the types in the namespace.
            set_data_positions(module, storage_layout_overrides=None)

            # ensure _ir_info is generated for all functions in this copied/shadow
            # namespace
            _ = generate_ir_for_module(GlobalContext(module))

            return module

    # the global namespace is expensive to compute, so cache it
    def _cache_namespace(self, namespace):
        # copy.copy doesn't really work on Namespace objects, copy by hand
        ret = vy_ns.Namespace()
        ret._scopes = copy.deepcopy(namespace._scopes)
        for s in namespace._scopes:
            for n in s:
                ret[n] = namespace[n]
        self._vyper_namespace = ret

    @contextlib.contextmanager
    def override_vyper_namespace(self):
        # ensure self._vyper_namespace is computed
        m = self._ast_module  # noqa: F841
        contract_members = self._vyper_namespace["self"].typ.members
        try:
            to_keep = set(contract_members.keys())
            with vy_ns.override_global_namespace(self._vyper_namespace):
                yield
        finally:
            # drop all keys which were added while yielding
            keys = list(contract_members.keys())
            for k in keys:
                if k not in to_keep:
                    contract_members.pop(k)

    # for eval(), we need unoptimized assembly, since the dead code
    # eliminator might prune a dead function (which we want to eval)
    @cached_property
    def unoptimized_assembly(self):
        with anchor_evm_version(self.compiler_data.settings.evm_version):
            runtime = self.unoptimized_ir[1]
            return compile_ir.compile_to_assembly(
                runtime, optimize=OptimizationLevel.NONE
            )

    @cached_property
    def data_section_size(self):
        return self.global_ctx.immutable_section_bytes

    @cached_property
    def data_section(self):
        # extract the data section from the bytecode
        if self.data_section_size:
            return self.bytecode[-self.data_section_size :]
        else:
            return b""

    @cached_property
    def unoptimized_bytecode(self):
        with anchor_evm_version(self.compiler_data.settings.evm_version):
            s, _ = compile_ir.assembly_to_evm(
                self.unoptimized_assembly, insert_vyper_signature=True
            )
            return s + self.data_section

    @cached_property
    def unoptimized_ir(self):
        with anchor_opt_level(OptimizationLevel.NONE), anchor_evm_version(
            self.compiler_data.settings.evm_version
        ):
            return generate_ir_for_module(self.compiler_data.global_ctx)

    @cached_property
    def ir_executor(self):
        _, ir_runtime = self.unoptimized_ir
        with anchor_evm_version(self.compiler_data.settings.evm_version):
            return executor_from_ir(ir_runtime, self.compiler_data)

    @contextlib.contextmanager
    def _anchor_source_map(self, source_map):
        tmp = self._source_map
        try:
            self._source_map = source_map
            yield
        finally:
            self._source_map = tmp

    def eval(
        self,
        stmt: str,
        value: int = 0,
        gas: Optional[int] = None,
        sender: Optional[Address] = None,
    ) -> Any:
        """eval vyper code in the context of this contract"""

        # this method is super slow so we cache compilation results
        if stmt not in self._eval_cache:
            self._eval_cache[stmt] = generate_bytecode_for_arbitrary_stmt(stmt, self)
        _, ir_executor, bytecode, source_map, typ = self._eval_cache[stmt]

        with self._anchor_source_map(source_map):
            method_id = b"dbug"  # note dummy method id, doesn't get validated
            c = self.env.execute_code(
                to_address=self._address,
                sender=sender,
                data=method_id,
                value=value,
                gas=gas,
                contract=self,
                override_bytecode=bytecode,
                ir_executor=ir_executor,
            )

            return self.marshal_to_python(c, typ)

    # inject a function into this VyperContract without affecting the
    # contract's source code. useful for testing private functionality
    def inject_function(self, fn_source_code, force=False):
        if not hasattr(self, "inject"):
            self.inject = lambda: None

        # get an AST so we know the fn name; work is doubled in
        # _compile_vyper_function but no way around it.
        fn_ast = parse_to_ast(fn_source_code, {}).body[0]
        if hasattr(self.inject, fn_ast.name) and not force:
            raise ValueError(f"already injected: {fn_ast.name}")

        # ensure self._vyper_namespace is computed
        m = self._ast_module  # noqa: F841
        self._vyper_namespace["self"].typ.members.pop(fn_ast.name, None)
        f = _InjectVyperFunction(self, fn_source_code)
        setattr(self.inject, fn_ast.name, f)


class VyperFunction:
    def __init__(self, fn_ast, contract):
        super().__init__()
        self.fn_ast = fn_ast
        self.contract = contract
        self.env = contract.env

        self.__doc__ = (
            fn_ast.doc_string.value if hasattr(fn_ast, "doc_string") else None
        )
        self.__module__ = self.contract.compiler_data.contract_name

    def __repr__(self):
        return f"{self.contract.compiler_data.contract_name}.{self.fn_ast.name}"

    def __str__(self):
        return repr(self.func_t)

    @cached_property
    def _source_map(self):
        return self.contract.source_map

    @property
    def func_t(self):
        return self.fn_ast._metadata["type"]

    @cached_property
    def ir(self):
        global_ctx = self.contract.global_ctx

        res = generate_ir_for_function(self.fn_ast, global_ctx, False)
        if isinstance(res, InternalFuncIR):
            ir = res.func_ir
        elif isinstance(res, ExternalFuncIR):
            ir = res.common_ir

        return optimize(ir)

    @cached_property
    def assembly(self):
        ir = IRnode.from_list(
            ["with", _METHOD_ID_VAR, ["shr", 224, ["calldataload", 0]], self.ir]
        )
        return compile_ir.compile_to_assembly(ir)

    @cached_property
    def opcodes(self):
        return compiler_output._build_opcodes(self.bytecode)

    @cached_property
    def bytecode(self):
        bytecode, _ = compile_ir.assembly_to_evm(self.assembly)
        return bytecode

    # hotspot, cache the signature computation
    def args_abi_type(self, num_kwargs):
        if not hasattr(self, "_signature_cache"):
            self._signature_cache = {}

        if num_kwargs in self._signature_cache:
            return self._signature_cache[num_kwargs]

        # align the kwargs with the signature
        sig_kwargs = self.func_t.keyword_args[:num_kwargs]
        sig_args = self.func_t.positional_args + sig_kwargs
        args_abi_type = (
            "(" + ",".join(arg.typ.abi_type.selector_name() for arg in sig_args) + ")"
        )
        abi_sig = self.func_t.name + args_abi_type

        _method_id = method_id(abi_sig)
        self._signature_cache[num_kwargs] = (_method_id, args_abi_type)

        return _method_id, args_abi_type

    def prepare_calldata(self, *args, **kwargs):
        n_total_args = self.func_t.n_total_args
        n_pos_args = self.func_t.n_positional_args

        if not n_pos_args <= len(args) <= n_total_args:
            expectation_str = f"expected between {n_pos_args} and {n_total_args}"
            if n_pos_args == n_total_args:
                expectation_str = f"expected {n_total_args}"
            raise Exception(
                f"bad args to `{repr(self.func_t)}` "
                f"({expectation_str}, got {len(args)})"
            )

        # align the kwargs with the signature
        # sig_kwargs = self.func_t.default_args[: len(kwargs)]

        total_non_base_args = len(kwargs) + len(args) - n_pos_args

        args = [getattr(arg, "address", arg) for arg in args]

        method_id, args_abi_type = self.args_abi_type(total_non_base_args)
        encoded_args = abi_encode(args_abi_type, args)

        if self.func_t.is_constructor or self.func_t.is_fallback:
            return encoded_args

        return method_id + encoded_args

    def __call__(self, *args, value=0, gas=None, sender=None, **kwargs):
        calldata_bytes = self.prepare_calldata(*args, **kwargs)

        # getattr(x, attr, None) swallows exceptions. use explicit hasattr+getattr
        ir_executor = None
        if hasattr(self, "_ir_executor"):
            ir_executor = self._ir_executor

        override_bytecode = None
        if hasattr(self, "_override_bytecode"):
            override_bytecode = self._override_bytecode

        with self.contract._anchor_source_map(self._source_map):
            computation = self.env.execute_code(
                to_address=self.contract._address,
                sender=sender,
                data=calldata_bytes,
                value=value,
                gas=gas,
                is_modifying=self.func_t.is_mutable,
                override_bytecode=override_bytecode,
                ir_executor=ir_executor,
                contract=self.contract,
            )

            typ = self.func_t.return_type
            return self.contract.marshal_to_python(computation, typ)


class VyperInternalFunction(VyperFunction):
    """Internal contract functions are exposed by wrapping it with a dummy
    external contract function, appending the wrapper's ast at the top of
    the contract and then generating bytecode to run internal methods
    (as external methods).
    """

    @cached_property
    def _compiled(self):
        return generate_bytecode_for_internal_fn(self)

    # OVERRIDE so that __call__ uses the specially crafted bytecode
    @cached_property
    def _override_bytecode(self):
        _, _, bytecode, _, _ = self._compiled
        return bytecode

    @cached_property
    def _ir_executor(self):
        _, ir_executor, _, _, _ = self._compiled
        return ir_executor

    # OVERRIDE so that __call__ uses corresponding source map
    @cached_property
    def _source_map(self):
        _, _, _, source_map, _ = self._compiled
        return source_map


class _InjectVyperFunction(VyperFunction):
    def __init__(self, contract, fn_source):
        ast, ir_executor, bytecode, source_map, _ = compile_vyper_function(
            fn_source, contract
        )
        super().__init__(ast, contract)

        # OVERRIDES so that __call__ does the right thing
        self._override_bytecode = bytecode
        self._ir_executor = ir_executor
        self._source_map = source_map


_typ_cache = {}


def vyper_object(val, vyper_type):
    # make a thin wrapper around whatever type val is,
    # and tag it with _vyper_type metadata

    vt = type(val)
    if vt is bool or vt is Address:
        # https://stackoverflow.com/q/2172189
        # bool is not ambiguous wrt vyper type anyways.
        return val

    if vt not in _typ_cache:
        # ex. class int_wrapper(int): pass
        _typ_cache[vt] = type(f"{vt.__name__}_wrapper", (vt,), {})

    t = _typ_cache[type(val)]

    ret = t(val)
    ret._vyper_type = vyper_type
    return ret<|MERGE_RESOLUTION|>--- conflicted
+++ resolved
@@ -186,13 +186,8 @@
 
         deploy_bytecode += blueprint_bytecode
 
-<<<<<<< HEAD
-        addr, self.bytecode = self.env.deploy_code(
+        addr, computation = self.env.deploy(
             bytecode=deploy_bytecode, override_address=override_address, gas=gas
-=======
-        addr, computation = self.env.deploy(
-            bytecode=deploy_bytecode, override_address=override_address
->>>>>>> 97571339
         )
         if computation.is_error:
             raise computation.error
@@ -525,11 +520,9 @@
                 raise Exception("nonzero value but initcode is being skipped")
             addr = Address(override_address)
         else:
-<<<<<<< HEAD
-            addr = self._run_init(*args, override_address=override_address, gas=gas)
-=======
-            addr = self._run_init(*args, value=value, override_address=override_address)
->>>>>>> 97571339
+            addr = self._run_init(
+                *args, value=value, override_address=override_address, gas=gas
+            )
         self._address = addr
 
         for fn_name, fn in external_fns.items():
@@ -548,23 +541,14 @@
 
         self.env.register_contract(self._address, self)
 
-<<<<<<< HEAD
-    def _run_init(self, *args, override_address=None, gas=None):
-=======
-    def _run_init(self, *args, value=0, override_address=None):
->>>>>>> 97571339
+    def _run_init(self, *args, value=0, override_address=None, gas=None):
         encoded_args = b""
         if self._ctor:
             encoded_args = self._ctor.prepare_calldata(*args)
 
         initcode = self.compiler_data.bytecode + encoded_args
-<<<<<<< HEAD
-        addr, self.bytecode = self.env.deploy_code(
-            bytecode=initcode, override_address=override_address, gas=gas
-=======
         address, computation = self.env.deploy(
-            bytecode=initcode, value=value, override_address=override_address
->>>>>>> 97571339
+            bytecode=initcode, value=value, override_address=override_address, gas=gas
         )
         self._computation = computation
         self.bytecode = computation.output
