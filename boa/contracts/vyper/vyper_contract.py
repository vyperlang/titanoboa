# the main "entry point" of vyper-related functionality like
# AST handling, traceback construction and ABI (marshaling
# and unmarshaling vyper objects)

import contextlib
import copy
import warnings
from functools import cached_property
from pathlib import Path
from typing import Any, Optional

import vyper
import vyper.ast as vy_ast
import vyper.ir.compile_ir as compile_ir
import vyper.semantics.namespace as vy_ns
from vyper.ast.nodes import VariableDecl
from vyper.ast.parse import parse_to_ast
from vyper.codegen.core import calculate_type_for_external_return
from vyper.codegen.function_definitions import (
    generate_ir_for_external_function,
    generate_ir_for_internal_function,
)
from vyper.codegen.ir_node import IRnode
from vyper.codegen.module import generate_ir_for_module
from vyper.compiler import CompilerData
from vyper.compiler import output as compiler_output
from vyper.compiler.output import build_abi_output
from vyper.compiler.settings import OptimizationLevel, anchor_settings
from vyper.ir.optimizer import optimize
from vyper.semantics.types import AddressT, HashMapT, TupleT
from vyper.utils import method_id

<<<<<<< HEAD
from boa.contracts.base_evm_contract import BoaError, FrameDetail, _BaseEVMContract
from boa.contracts.trace import DevReason, TraceSource
=======
from boa.contracts.base_evm_contract import (
    BoaError,
    DevReason,
    FrameDetail,
    _BaseEVMContract,
)
>>>>>>> 6354827a
from boa.contracts.vyper.ast_utils import get_fn_ancestor_from_node
from boa.contracts.vyper.compiler_utils import (
    _METHOD_ID_VAR,
    compile_vyper_function,
    generate_bytecode_for_arbitrary_stmt,
    generate_bytecode_for_internal_fn,
)
from boa.contracts.vyper.decoder_utils import (
    ByteAddressableStorage,
    decode_vyper_object,
)
from boa.contracts.vyper.event import Event, RawEvent
from boa.contracts.vyper.ir_executor import executor_from_ir
from boa.environment import Env
from boa.profiling import LineProfile, cache_gas_used_for_computation
from boa.util.abi import Address, abi_decode, abi_encode
from boa.util.lrudict import lrudict
from boa.vm.gas_meters import ProfilingGasMeter
from boa.vm.utils import to_bytes, to_int

# error detail where user possibly provided dev revert reason
DEV_REASON_ALLOWED = ("user raise", "user assert")


class VyperDeployer:
    create_compiler_data = CompilerData  # this may be a different class in plugins

    def __init__(self, compiler_data, filename=None):
        self.compiler_data = compiler_data

        # force compilation so that if there are any errors in the contract,
        # we fail at load rather than at deploy time.
        with anchor_settings(self.compiler_data.settings):
            _ = compiler_data.bytecode, compiler_data.bytecode_runtime

        self.filename = filename

    def __call__(self, *args, **kwargs):
        return self.deploy(*args, **kwargs)

    def deploy(self, *args, **kwargs):
        return VyperContract(
            self.compiler_data, *args, filename=self.filename, **kwargs
        )

    def deploy_as_blueprint(self, *args, **kwargs):
        return VyperBlueprint(
            self.compiler_data, *args, filename=self.filename, **kwargs
        )

    def stomp(self, address: Any, data_section=None) -> "VyperContract":
        address = Address(address)

        ret = self.deploy(override_address=address, skip_initcode=True)
        vm = ret.env.vm
        old_bytecode = vm.state.get_code(address.canonical_address)
        new_bytecode = self.compiler_data.bytecode_runtime

        immutables_size = self.compiler_data.global_ctx.immutable_section_bytes
        if immutables_size > 0:
            data_section = old_bytecode[-immutables_size:]
            new_bytecode += data_section

        vm.state.set_code(address.canonical_address, new_bytecode)
        ret.env.register_contract(address, ret)
        ret._set_bytecode(new_bytecode)
        return ret

    # TODO: allow `env=` kwargs and so on
    def at(self, address: Any) -> "VyperContract":
        address = Address(address)

        ret = self.deploy(override_address=address, skip_initcode=True)
        bytecode = ret.env.get_code(address)

        ret._set_bytecode(bytecode)

        ret.env.register_contract(address, ret)

        return ret

    @cached_property
    def _constants(self):
        # Make constants available at compile time. Useful for testing. See #196
        return ConstantsModel(self.compiler_data)


# a few lines of shared code between VyperBlueprint and VyperContract
class _BaseVyperContract(_BaseEVMContract):
    def __init__(
        self,
        compiler_data: CompilerData,
        env: Optional[Env] = None,
        filename: Optional[str] = None,
    ):
        contract_name = Path(compiler_data.contract_path).stem
        super().__init__(contract_name, env, filename)
        self.compiler_data = compiler_data

        with anchor_settings(self.compiler_data.settings):
            _ = compiler_data.bytecode, compiler_data.bytecode_runtime

        if (capabilities := getattr(env, "capabilities", None)) is not None:
            compiler_evm_version = self.compiler_data.settings.evm_version
            if not capabilities.check_evm_version(compiler_evm_version):
                msg = "EVM version mismatch! tried to deploy "
                msg += f"{compiler_evm_version} but network only has "
                msg += f"{capabilities.describe_capabilities()}"
                raise Exception(msg)

    @cached_property
    def abi(self):
        return build_abi_output(self.compiler_data)

    @cached_property
    def _constants(self):
        return ConstantsModel(self.compiler_data)


# create a blueprint for use with `create_from_blueprint`.
# uses a ERC5202 preamble, when calling `create_from_blueprint` will
# need to use `code_offset=3`
class VyperBlueprint(_BaseVyperContract):
    def __init__(
        self,
        compiler_data,
        env=None,
        override_address=None,
        blueprint_preamble=b"\xFE\x71\x00",
        filename=None,
        gas=None,
    ):
        # note slight code duplication with VyperContract ctor,
        # maybe use common base class?
        super().__init__(compiler_data, env, filename)

        if blueprint_preamble is None:
            blueprint_preamble = b""

        blueprint_bytecode = blueprint_preamble + compiler_data.bytecode

        # the length of the deployed code in bytes
        len_bytes = len(blueprint_bytecode).to_bytes(2, "big")
        deploy_bytecode = b"\x61" + len_bytes + b"\x3d\x81\x60\x0a\x3d\x39\xf3"

        deploy_bytecode += blueprint_bytecode

        addr, computation = self.env.deploy(
            bytecode=deploy_bytecode, override_address=override_address, gas=gas
        )
        if computation.is_error:
            raise computation.error

        self.bytecode = computation.output

        self._address = Address(addr)

        self.env.register_blueprint(compiler_data.bytecode, self)

    @cached_property
    def deployer(self):
        return VyperDeployer(self.compiler_data, filename=self.filename)


# "pattern match" a BoaError. tries to match fields of the error
# to the args/kwargs provided. raises if no match
def check_boa_error_matches(error, *args, **kwargs):
    assert isinstance(error, BoaError)

    def _check(cond, msg=""):
        if not cond:
            raise ValueError(msg)

    frame = error.stack_trace.last_frame
    if len(args) > 0:
        assert len(args) == 1, "multiple args!"
        assert len(kwargs) == 0, "can't mix args and kwargs!"
        err = args[0]
        if isinstance(frame, str):
            # frame for unknown contracts is a string
            _check(err in frame, f"{frame} does not match {args}")
            return

        # try to match anything
        _check(
            err == frame.pretty_vm_reason
            or err == frame.error_detail
            or (frame.dev_reason and err == frame.dev_reason.reason_str),
            f"does not match {args}",
        )
        return

    # try to match a specific kwarg
    assert len(kwargs) == 1 and len(args) == 0

    if isinstance(frame, str):
        # frame for unknown contracts is a string
        raise ValueError(f"expected {kwargs} but got {frame}")

    # don't accept magic
    if frame.dev_reason:
        assert frame.dev_reason.reason_type not in ("vm_error", "compiler")

    k, v = next(iter(kwargs.items()))
    if k == "compiler":
        _check(v == frame.error_detail, f"{frame.error_detail} != {v}")
    elif k == "vm_error":
        _check(
            frame.error_detail == "user revert with reason"
            and v == frame.pretty_vm_reason,
            f"{frame.pretty_vm_reason} != {v}",
        )
    # assume it is a dev reason string
    else:
        assert_ast_types = (vy_ast.Assert, vy_ast.Raise)
        if frame.source.node.get_ancestor(assert_ast_types) is not None:
            # if it's a dev reason on an assert statement, check that
            # we are actually handling the user assertion and not some other
            # error_detail.
            _check(
                frame.error_detail in DEV_REASON_ALLOWED,
                f"expected <{k}: {v}> but got <compiler: {frame.error_detail}>",
            )
        _check(
            frame.dev_reason is not None
            and k == frame.dev_reason.reason_type
            and v == frame.dev_reason.reason_str,
            f"expected <{k}: {v}> but got {frame.dev_reason}",
        )


# using sha3 preimages, take a storage key and undo
# hashes to get the sequence of hashes ("path") that gave us this image.
def unwrap_storage_key(sha3_db, k):
    path = []

    def unwrap(k):
        k_bytes = to_bytes(k)
        if k_bytes in sha3_db:
            preimage = sha3_db[k_bytes]
            slot, k = preimage[:32], preimage[32:]

            unwrap(slot)

        path.append(k)

    unwrap(k)
    return path


def setpath(lens, path, val):
    for i, k in enumerate(path):
        if i == len(path) - 1:
            lens[k] = val
        else:
            lens = lens.setdefault(k, {})


class StorageVar:
    def __init__(self, contract, slot, typ):
        self.contract = contract
        self.addr = self.contract._address
        self.slot = slot
        self.typ = typ

    def _decode(self, slot, typ, truncate_limit=None):
        n = typ.memory_bytes_required
        if truncate_limit is not None and n > truncate_limit:
            return None  # indicate failure to caller

        fakemem = ByteAddressableStorage(self.contract.env.evm, self.addr, slot)
        return decode_vyper_object(fakemem, typ)

    def _dealias(self, maybe_address):
        try:
            return self.contract.env.lookup_alias(maybe_address)
        except KeyError:  # not found, return the input
            return maybe_address

    def get(self, truncate_limit=None):
        if isinstance(self.typ, HashMapT):
            ret = {}
            for k in self.contract.env.sstore_trace.get(self.addr, {}):
                path = unwrap_storage_key(self.contract.env.sha3_trace, k)
                if to_int(path[0]) != self.slot:
                    continue

                path = path[1:]  # drop the slot
                path_t = []

                ty = self.typ
                for i, p in enumerate(path):
                    path[i] = decode_vyper_object(memoryview(p), ty.key_type)
                    path_t.append(ty.key_type)
                    ty = ty.value_type

                val = self._decode(k, ty, truncate_limit)

                # set val only if value is nonzero
                if val:
                    # decode aliases as needed/possible
                    dealiased_path = []
                    for p, t in zip(path, path_t):
                        if isinstance(t, AddressT):
                            p = self._dealias(p)
                        dealiased_path.append(p)
                    setpath(ret, dealiased_path, val)

            return ret

        else:
            return self._decode(self.slot, self.typ, truncate_limit)


# data structure to represent the storage variables in a contract
class StorageModel:
    def __init__(self, contract: "VyperContract"):
        compiler_data = contract.compiler_data
        # TODO: recurse into imported modules
        for k, v in contract.module_t.variables.items():
            is_storage = not (v.is_immutable or v.is_constant or v.is_transient)
            if is_storage:
                slot = compiler_data.storage_layout["storage_layout"][k]["slot"]
                setattr(self, k, StorageVar(contract, slot, v.typ))

    def dump(self):
        ret = FrameDetail("storage")

        for k, v in vars(self).items():
            t = v.get(truncate_limit=1024)
            if t is None:
                t = "<truncated>"  # too large, truncated
            ret[k] = t

        return ret


# data structure to represent the storage variables in a contract
class ImmutablesModel:
    def __init__(self, contract):
        compiler_data = contract.compiler_data
        data_section = memoryview(contract.data_section)
        # TODO: recurse into imported modules
        for k, v in contract.module_t.variables.items():
            if v.is_immutable:  # check that v
                ofst = compiler_data.storage_layout["code_layout"][k]["offset"]
                immutable_raw_bytes = data_section[ofst:]
                value = decode_vyper_object(immutable_raw_bytes, v.typ)
                setattr(self, k, value)

    def dump(self):
        return FrameDetail("immutables", vars(self))

    def __repr__(self):
        return repr(self.dump())


# data structure to represent the constants in a contract
class ConstantsModel:
    def __init__(self, compiler_data: CompilerData):
        for v in compiler_data.annotated_vyper_module.get_children(VariableDecl):
            if v.is_constant:
                setattr(self, v.target.id, v.value.get_folded_value().value)

    def dump(self):
        return FrameDetail("constants", vars(self))

    def __repr__(self):
        return repr(self.dump())


class VyperContract(_BaseVyperContract):
    def __init__(
        self,
        compiler_data: CompilerData,
        *args,
        value=0,
        env: Env = None,
        override_address: Address = None,
        # whether to skip constructor
        skip_initcode=False,
        created_from: Address = None,
        filename: str = None,
        gas=None,
    ):
        super().__init__(compiler_data, env, filename)

        self.created_from = created_from
        self._source_map = None

        # add all exposed functions from the interface to the contract
        exposed_fns = {
            fn_t.name: fn_t.decl_node
            for fn_t in compiler_data.global_ctx.exposed_functions
        }

        # set external methods as class attributes:
        self._ctor = None
        if compiler_data.global_ctx.init_function is not None:
            self._ctor = VyperFunction(
                compiler_data.global_ctx.init_function.decl_node, self
            )

        if skip_initcode:
            if value:
                raise Exception("nonzero value but initcode is being skipped")
            addr = Address(override_address)
        else:
            addr = self._run_init(
                *args, value=value, override_address=override_address, gas=gas
            )
        self._address = addr

        for fn_name, fn in exposed_fns.items():
            setattr(self, fn_name, VyperFunction(fn, self))

        # set internal methods as class.internal attributes:
        self.internal = lambda: None
        for fn in self.module_t.function_defs:
            if not fn._metadata["func_type"].is_internal:
                continue
            setattr(self.internal, fn.name, VyperInternalFunction(fn, self))

        # TODO: set library methods as class.internal attributes?

        # not sure if this is accurate in the presence of modules
        self._function_id = len(self.module_t.function_defs)

        self._storage = StorageModel(self)

        self._eval_cache = lrudict(0x1000)

        self.env.register_contract(self._address, self)

    def _run_init(self, *args, value=0, override_address=None, gas=None):
        encoded_args = b""
        if self._ctor:
            encoded_args = self._ctor.prepare_calldata(*args)

        initcode = self.compiler_data.bytecode + encoded_args
        with self._anchor_source_map(self._deployment_source_map):
            address, computation = self.env.deploy(
                bytecode=initcode,
                value=value,
                override_address=override_address,
                gas=gas,
            )
            self._computation = computation
            self.bytecode = computation.output

            self._computation = computation
            self.bytecode = computation.output

            if computation.is_error:
                raise self._create_error(computation)

            return address

    @cached_property
    def _deployment_source_map(self):
        with anchor_settings(self.compiler_data.settings):
            _, source_map = compile_ir.assembly_to_evm(self.compiler_data.assembly)
            return source_map

    # manually set the runtime bytecode, instead of using deploy
    def _set_bytecode(self, bytecode: bytes) -> None:
        to_check = bytecode
        if self.data_section_size != 0:
            to_check = bytecode[: -self.data_section_size]
        assert isinstance(self.compiler_data, CompilerData)
        if to_check != self.compiler_data.bytecode_runtime:
            warnings.warn(
                f"casted bytecode does not match compiled bytecode at {self}",
                stacklevel=2,
            )
        self.bytecode = bytecode

    def __repr__(self):
        ret = (
            f"<{self.compiler_data.contract_path} at {self._address}, "
            f"compiled with vyper-{vyper.__version__}+{vyper.__commit__}>"
        )

        if self.created_from is not None:
            ret += f" (created by {self.created_from})"

        if not self._address:
            return ret  # error during deploy

        dump_storage = True  # maybe make this configurable in the future
        storage_detail = self._storage.dump()
        if dump_storage and len(storage_detail) > 0:
            ret += f"\n{storage_detail}"

        return ret

    @cached_property
    def _immutables(self):
        return ImmutablesModel(self)

    @cached_property
    def deployer(self):
        # TODO add test
        return VyperDeployer(self.compiler_data, filename=self.filename)

    # is this actually useful?
    def at(self, address):
        return self.deployer.at(address)

    def _get_fn_from_computation(self, computation):
        source = self.find_source_of(computation)
        if source is None:
            return None
        return get_fn_ancestor_from_node(source.node)

    def debug_frame(self, computation=None):
        if computation is None:
            computation = self._computation

        fn = self._get_fn_from_computation(computation)
        if fn is None:
            # TODO: figure out why fn is None.
            return None

        frame_info = self.compiler_data.function_signatures[fn.name]._ir_info.frame_info

        mem = computation._memory
        frame_detail = FrameDetail(fn.name)

        # ensure memory is initialized for `decode_vyper_object()`
        mem.extend(frame_info.frame_start, frame_info.frame_size)
        for k, v in frame_info.frame_vars.items():
            if v.location.name != "memory":
                continue
            ofst = v.pos
            size = v.typ.memory_bytes_required
            frame_detail[k] = decode_vyper_object(mem.read(ofst, size), v.typ)

        return frame_detail

    @property
    def module_t(self):
        return self.compiler_data.global_ctx

    # TODO: maybe rename to `ast_map`
    @property
    def source_map(self):
        if self._source_map is None:
            with anchor_settings(self.compiler_data.settings):
                assembly = self.compiler_data.assembly_runtime
                _, self._source_map = compile_ir.assembly_to_evm(assembly)
        return self._source_map

    def find_error_meta(self, computation):
        if hasattr(computation, "vyper_error_msg"):
            # this is set by ir executor currently.
            return computation.vyper_error_msg

        code_stream = computation.code
        error_map = self.source_map.get("error_map", {})
        for pc in reversed(code_stream._trace):
            if pc in error_map:
                return error_map[pc]
        return None

<<<<<<< HEAD
    def find_source_of(self, computation) -> Optional["VyperTraceSource"]:
=======
    def find_source_of(self, computation):
>>>>>>> 6354827a
        if hasattr(computation, "vyper_source_pos"):
            # this is set by ir executor currently.
            node = self.source_map.get(computation.vyper_source_pos)
            return VyperTraceSource(self, node, method_id=computation.msg.data[:4])

        code_stream = computation.code
        ast_map = self.source_map["pc_raw_ast_map"]
        for pc in reversed(code_stream._trace):
            if pc in ast_map:
                node = ast_map[pc]
                return VyperTraceSource(self, node, method_id=computation.msg.data[:4])
        return None

    def find_dev_reason(self, ast_source) -> DevReason | None:
        return DevReason.at_source_location(
            self.compiler_data.source_code, ast_source.lineno, ast_source.end_lineno
        )

    # ## handling events
    def _get_logs(self, computation, include_child_logs):
        if computation is None:
            return []

        if include_child_logs:
            return list(computation.get_raw_log_entries())

        return computation._log_entries

    def get_logs(self, computation=None, include_child_logs=True):
        if computation is None:
            computation = self._computation

        entries = self._get_logs(computation, include_child_logs)

        # py-evm log format is (log_id, topics, data)
        # sort on log_id
        entries = sorted(entries)

        ret = []
        for e in entries:
            logger_address = e[1]
            c = self.env.lookup_contract(logger_address)
            if c is not None:
                ret.append(c.decode_log(e))
            else:
                ret.append(RawEvent(e))

        return ret

    @cached_property
    def event_for(self):
        module_t = self.compiler_data.global_ctx
        return {e.event_id: e for e in module_t.used_events}

    def decode_log(self, e):
        log_id, address, topics, data = e
        assert self._address.canonical_address == address
        event_hash = topics[0]
        event_t = self.event_for[event_hash]

        topic_typs = []
        arg_typs = []
        for is_topic, typ in zip(event_t.indexed, event_t.arguments.values()):
            if not is_topic:
                arg_typs.append(typ)
            else:
                topic_typs.append(typ)

        decoded_topics = []
        for typ, t in zip(topic_typs, topics[1:]):
            # convert to bytes for abi decoder
            encoded_topic = t.to_bytes(32, "big")
            decoded_topics.append(
                abi_decode(typ.abi_type.selector_name(), encoded_topic)
            )

        tuple_typ = TupleT(arg_typs)

        args = abi_decode(tuple_typ.abi_type.selector_name(), data)

        return Event(log_id, self._address, event_t, decoded_topics, args)

    def marshal_to_python(self, computation, vyper_typ):
        self._computation = computation  # for further inspection

        if computation.is_error:
            raise self._create_error(computation)

        # cache gas used for call if profiling is enabled
        gas_meter = self.env.get_gas_meter_class()
        if gas_meter == ProfilingGasMeter:
            cache_gas_used_for_computation(self, computation)

        if vyper_typ is None:
            return None

        return_typ = calculate_type_for_external_return(vyper_typ)
        ret = abi_decode(return_typ.abi_type.selector_name(), computation.output)

        # unwrap the tuple if needed
        if not isinstance(vyper_typ, TupleT):
            (ret,) = ret

        return vyper_object(ret, vyper_typ)

    def line_profile(self, computation=None):
        computation = computation or self._computation
        ret = LineProfile.from_single(self, computation)
        for child in computation.children:
            child_obj = self.env.lookup_contract(child.msg.code_address)
            # TODO: child obj is opaque contract that calls back into known contract
            if child_obj is not None:
                ret.merge(child_obj.line_profile(child))
        return ret

    def ensure_id(self, fn_t):  # mimic vyper.codegen.module.IDGenerator api
        if fn_t._function_id is None:
            fn_t._function_id = self._function_id
            self._function_id += 1

    @cached_property
    def _vyper_namespace(self):
        module = self.compiler_data.annotated_vyper_module
        # make a copy of the namespace, since we might modify it
        ret = copy.copy(module._metadata["namespace"])
        ret._scopes = copy.deepcopy(ret._scopes)
        if len(ret._scopes) == 0:
            # funky behavior in Namespace.enter_scope()
            ret._scopes.append(set())
        return ret

    @contextlib.contextmanager
    def override_vyper_namespace(self):
        # ensure self._vyper_namespace is computed
        contract_members = self._vyper_namespace["self"].typ.members
        try:
            to_keep = set(contract_members.keys())
            with vy_ns.override_global_namespace(self._vyper_namespace):
                yield
        finally:
            # drop all keys which were added while yielding
            keys = list(contract_members.keys())
            for k in keys:
                if k not in to_keep:
                    contract_members.pop(k)

    # for eval(), we need unoptimized assembly, since the dead code
    # eliminator might prune a dead function (which we want to eval)
    @cached_property
    def unoptimized_assembly(self):
        with anchor_settings(self.compiler_data.settings):
            runtime = self.unoptimized_ir[1]
            return compile_ir.compile_to_assembly(
                runtime, optimize=OptimizationLevel.NONE
            )

    @cached_property
    def data_section_size(self):
        return self.module_t.immutable_section_bytes

    @cached_property
    def data_section(self):
        # extract the data section from the bytecode
        if self.data_section_size:
            return self.bytecode[-self.data_section_size :]
        else:
            return b""

    @cached_property
    def unoptimized_bytecode(self):
        with anchor_settings(self.compiler_data.settings):
            s, _ = compile_ir.assembly_to_evm(
                self.unoptimized_assembly, insert_vyper_signature=True
            )
            return s + self.data_section

    @cached_property
    def unoptimized_ir(self):
        settings = copy.copy(self.compiler_data.settings)
        settings.optimize = OptimizationLevel.NONE
        with anchor_settings(settings):
            return generate_ir_for_module(self.module_t)

    @cached_property
    def ir_executor(self):
        _, ir_runtime = self.unoptimized_ir
        with anchor_settings(self.compiler_data.settings):
            return executor_from_ir(ir_runtime, self.compiler_data)

    @contextlib.contextmanager
    def _anchor_source_map(self, source_map):
        tmp = self._source_map
        try:
            self._source_map = source_map
            yield
        finally:
            self._source_map = tmp

    def eval(
        self,
        stmt: str,
        value: int = 0,
        gas: Optional[int] = None,
        sender: Optional[Address] = None,
    ) -> Any:
        """eval vyper code in the context of this contract"""

        # this method is super slow so we cache compilation results
        if stmt not in self._eval_cache:
            self._eval_cache[stmt] = generate_bytecode_for_arbitrary_stmt(stmt, self)
        _, ir_executor, bytecode, source_map, typ = self._eval_cache[stmt]

        with self._anchor_source_map(source_map):
            method_id = b"dbug"  # note dummy method id, doesn't get validated
            c = self.env.execute_code(
                to_address=self._address,
                sender=sender,
                data=method_id,
                value=value,
                gas=gas,
                contract=self,
                override_bytecode=bytecode,
                ir_executor=ir_executor,
            )

            return self.marshal_to_python(c, typ)

    # inject a function into this VyperContract without affecting the
    # contract's source code. useful for testing private functionality
    def inject_function(self, fn_source_code, force=False):
        if not hasattr(self, "inject"):
            self.inject = lambda: None

        # get an AST so we know the fn name; work is doubled in
        # _compile_vyper_function but no way around it.
        fn_ast = parse_to_ast(fn_source_code).body[0]
        if hasattr(self.inject, fn_ast.name) and not force:
            raise ValueError(f"already injected: {fn_ast.name}")

        # ensure self._vyper_namespace is computed
        self._vyper_namespace["self"].typ.members.pop(fn_ast.name, None)
        f = _InjectVyperFunction(self, fn_source_code)
        setattr(self.inject, fn_ast.name, f)


class VyperFunction:
    def __init__(self, fn_ast, contract):
        super().__init__()
        self.fn_ast = fn_ast
        self.contract = contract
        self.env = contract.env

        self.__doc__ = (
            fn_ast.doc_string.value if hasattr(fn_ast, "doc_string") else None
        )
        self.__module__ = self.contract.compiler_data.contract_path

    def __repr__(self):
        return f"{self.contract.compiler_data.contract_path}.{self.fn_ast.name}"

    def __str__(self):
        return repr(self.func_t)

    @cached_property
    def _source_map(self):
        return self.contract.source_map

    @property
    def func_t(self):
        return self.fn_ast._metadata["func_type"]

    @cached_property
    def ir(self):
        module_t = self.contract.module_t

        if self.func_t.is_internal:
            res = generate_ir_for_internal_function(self.fn_ast, module_t, False)
            ir = res.func_ir
        else:
            res = generate_ir_for_external_function(self.fn_ast, module_t)
            ir = res.common_ir

        return optimize(ir)

    @cached_property
    def assembly(self):
        ir = IRnode.from_list(
            ["with", _METHOD_ID_VAR, ["shr", 224, ["calldataload", 0]], self.ir]
        )
        return compile_ir.compile_to_assembly(ir)

    @cached_property
    def opcodes(self):
        return compiler_output._build_opcodes(self.bytecode)

    @cached_property
    def bytecode(self):
        bytecode, _ = compile_ir.assembly_to_evm(self.assembly)
        return bytecode

    # hotspot, cache the signature computation
    def args_abi_type(self, num_kwargs):
        if not hasattr(self, "_signature_cache"):
            self._signature_cache = {}

        if num_kwargs in self._signature_cache:
            return self._signature_cache[num_kwargs]

        # align the kwargs with the signature
        sig_kwargs = self.func_t.keyword_args[:num_kwargs]
        sig_args = self.func_t.positional_args + sig_kwargs
        args_abi_type = (
            "(" + ",".join(arg.typ.abi_type.selector_name() for arg in sig_args) + ")"
        )
        abi_sig = self.func_t.name + args_abi_type

        _method_id = method_id(abi_sig)
        self._signature_cache[num_kwargs] = (_method_id, args_abi_type)

        return _method_id, args_abi_type

    def prepare_calldata(self, *args, **kwargs):
        n_total_args = self.func_t.n_total_args
        n_pos_args = self.func_t.n_positional_args

        if not n_pos_args <= len(args) <= n_total_args:
            expectation_str = f"expected between {n_pos_args} and {n_total_args}"
            if n_pos_args == n_total_args:
                expectation_str = f"expected {n_total_args}"
            raise Exception(
                f"bad args to `{repr(self.func_t)}` "
                f"({expectation_str}, got {len(args)})"
            )

        # align the kwargs with the signature
        # sig_kwargs = self.func_t.default_args[: len(kwargs)]

        total_non_base_args = len(kwargs) + len(args) - n_pos_args

        args = [getattr(arg, "address", arg) for arg in args]

        method_id, args_abi_type = self.args_abi_type(total_non_base_args)
        encoded_args = abi_encode(args_abi_type, args)

        if self.func_t.is_constructor or self.func_t.is_fallback:
            return encoded_args

        return method_id + encoded_args

    def __call__(self, *args, value=0, gas=None, sender=None, **kwargs):
        calldata_bytes = self.prepare_calldata(*args, **kwargs)

        # getattr(x, attr, None) swallows exceptions. use explicit hasattr+getattr
        ir_executor = None
        if hasattr(self, "_ir_executor"):
            ir_executor = self._ir_executor

        override_bytecode = None
        if hasattr(self, "_override_bytecode"):
            override_bytecode = self._override_bytecode

        # note: this anchor doesn't do anything on the default implementation.
        # the source map is overridden in subclasses
        with self.contract._anchor_source_map(self._source_map):
            computation = self.env.execute_code(
                to_address=self.contract._address,
                sender=sender,
                data=calldata_bytes,
                value=value,
                gas=gas,
                is_modifying=self.func_t.is_mutable,
                override_bytecode=override_bytecode,
                ir_executor=ir_executor,
                contract=self.contract,
            )

            typ = self.func_t.return_type
            return self.contract.marshal_to_python(computation, typ)


class VyperInternalFunction(VyperFunction):
    """Internal contract functions are exposed by wrapping it with a dummy
    external contract function, appending the wrapper's ast at the top of
    the contract and then generating bytecode to run internal methods
    (as external methods).
    """

    @cached_property
    def _compiled(self):
        return generate_bytecode_for_internal_fn(self)

    # OVERRIDE so that __call__ uses the specially crafted bytecode
    @cached_property
    def _override_bytecode(self):
        _, _, bytecode, _, _ = self._compiled
        return bytecode

    @cached_property
    def _ir_executor(self):
        _, ir_executor, _, _, _ = self._compiled
        return ir_executor

    # OVERRIDE so that __call__ uses corresponding source map
    @cached_property
    def _source_map(self):
        _, _, _, source_map, _ = self._compiled
        return source_map


class VyperTraceSource(TraceSource):
    def __init__(
        self, contract: VyperContract, node: vy_ast.VyperNode, method_id: bytes
    ):
        self.contract = contract
        self.node = node
        self.method_id = int(method_id.hex(), 16)

    def __str__(self):
        return f"{self.contract.contract_name}.{self.func_ast.name}:{self.node.lineno}"

    def __repr__(self):
        return repr(self.node)

    @cached_property
    def func_ast(self) -> vy_ast.FunctionDef:
        return self.node.get_ancestor(vy_ast.FunctionDef)

    @cached_property
    def func_t(self):
        return getattr(self.contract, self.func_ast.name).func_t

    @cached_property
    def _input_schema(self) -> str:  # must be implemented by subclasses
        schema = next(
            schema
            for schema, id_ in self.func_t.method_ids.items()
            if id_ == self.method_id
        )
        return schema.replace(f"{self.func_ast.name}(", "(")

    @cached_property
    def _argument_names(self) -> list[str]:
        return [arg.name for arg in self.func_t.arguments]

    @cached_property
    def _output_schema(self) -> str:  # must be implemented by subclasses
        typ = self.func_t.return_type
        if typ is None:
            return "()"
        return typ.abi_type.selector_name()

    @cached_property
    def dev_reason(self) -> DevReason | None:
        return DevReason.at_source_location(
            self.contract.compiler_data.source_code,
            self.node.lineno,
            self.node.end_lineno,
        )


class _InjectVyperFunction(VyperFunction):
    def __init__(self, contract, fn_source):
        ast, ir_executor, bytecode, source_map, _ = compile_vyper_function(
            fn_source, contract
        )
        super().__init__(ast, contract)

        # OVERRIDES so that __call__ does the right thing
        self._override_bytecode = bytecode
        self._ir_executor = ir_executor
        self._source_map = source_map


_typ_cache = {}


def vyper_object(val, vyper_type):
    # make a thin wrapper around whatever type val is,
    # and tag it with _vyper_type metadata

    vt = type(val)
    if vt is bool or vt is Address:
        # https://stackoverflow.com/q/2172189
        # bool is not ambiguous wrt vyper type anyways.
        return val

    if vt not in _typ_cache:
        # ex. class int_wrapper(int): pass
        _typ_cache[vt] = type(f"{vt.__name__}_wrapper", (vt,), {})

    t = _typ_cache[type(val)]

    ret = t(val)
    ret._vyper_type = vyper_type
    return ret<|MERGE_RESOLUTION|>--- conflicted
+++ resolved
@@ -30,17 +30,13 @@
 from vyper.semantics.types import AddressT, HashMapT, TupleT
 from vyper.utils import method_id
 
-<<<<<<< HEAD
-from boa.contracts.base_evm_contract import BoaError, FrameDetail, _BaseEVMContract
-from boa.contracts.trace import DevReason, TraceSource
-=======
 from boa.contracts.base_evm_contract import (
     BoaError,
     DevReason,
     FrameDetail,
     _BaseEVMContract,
 )
->>>>>>> 6354827a
+from boa.contracts.trace import TraceSource
 from boa.contracts.vyper.ast_utils import get_fn_ancestor_from_node
 from boa.contracts.vyper.compiler_utils import (
     _METHOD_ID_VAR,
@@ -606,11 +602,7 @@
                 return error_map[pc]
         return None
 
-<<<<<<< HEAD
     def find_source_of(self, computation) -> Optional["VyperTraceSource"]:
-=======
-    def find_source_of(self, computation):
->>>>>>> 6354827a
         if hasattr(computation, "vyper_source_pos"):
             # this is set by ir executor currently.
             node = self.source_map.get(computation.vyper_source_pos)
