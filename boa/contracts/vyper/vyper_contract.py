--- conflicted
+++ resolved
@@ -198,96 +198,6 @@
         return VyperDeployer(self.compiler_data, filename=self.filename)
 
 
-<<<<<<< HEAD
-=======
-class FrameDetail(dict):
-    def __init__(self, fn_name, *args, **kwargs):
-        super().__init__(*args, **kwargs)
-        self.fn_name = fn_name
-
-    def __repr__(self):
-        detail = ", ".join(f"{k}={v}" for (k, v) in self.items())
-        return f"<{self.fn_name}: {detail}>"
-
-
-@dataclass
-class DevReason:
-    reason_type: str
-    reason_str: str
-
-    @classmethod
-    def at_source_location(
-        cls, source_code: str, lineno: int, end_lineno: int
-    ) -> Optional["DevReason"]:
-        s = reason_at(source_code, lineno, end_lineno)
-        if s is None:
-            return None
-        reason_type, reason_str = s
-        return cls(reason_type, reason_str)
-
-    def __str__(self):
-        return f"<{self.reason_type}: {self.reason_str}>"
-
-
-@dataclass
-class ErrorDetail:
-    vm_error: VMError
-    contract_repr: str  # string representation of the contract for the error
-    error_detail: str  # compiler provided error detail
-    dev_reason: DevReason
-    frame_detail: FrameDetail
-    ast_source: vy_ast.VyperNode
-
-    @classmethod
-    def from_computation(cls, contract, computation):
-        error_detail = contract.find_error_meta(computation)
-        ast_source = contract.find_source_of(computation)
-        reason = None
-        if ast_source is not None:
-            reason = DevReason.at_source_location(
-                ast_source.full_source_code, ast_source.lineno, ast_source.end_lineno
-            )
-        frame_detail = contract.debug_frame(computation)
-
-        contract_repr = computation._contract_repr_before_revert or repr(contract)
-        return cls(
-            vm_error=computation.error,
-            contract_repr=contract_repr,
-            error_detail=error_detail,
-            dev_reason=reason,
-            frame_detail=frame_detail,
-            ast_source=ast_source,
-        )
-
-    @property
-    def pretty_vm_reason(self):
-        err = self.vm_error
-        # decode error msg if it's "Error(string)"
-        # b"\x08\xc3y\xa0" == method_id("Error(string)")
-        if isinstance(err.args[0], bytes) and err.args[0][:4] == b"\x08\xc3y\xa0":
-            return abi_decode("(string)", err.args[0][4:])[0]
-
-        return repr(err)
-
-    def __str__(self):
-        msg = f"{self.contract_repr}\n"
-
-        if self.error_detail is not None:
-            msg += f" <compiler: {self.error_detail}>"
-
-        if self.ast_source is not None:
-            # VyperException.__str__ does a lot of formatting for us
-            msg = str(VyperException(msg, self.ast_source))
-
-        if self.frame_detail is not None:
-            self.frame_detail.fn_name = "locals"  # override the displayed name
-            if len(self.frame_detail) > 0:
-                msg += f" {self.frame_detail}"
-
-        return msg
-
-
->>>>>>> c44e05c4
 # "pattern match" a BoaError. tries to match fields of the error
 # to the args/kwargs provided. raises if no match
 def check_boa_error_matches(error, *args, **kwargs):
@@ -702,7 +612,7 @@
 
     def find_dev_reason(self, ast_source) -> DevReason | None:
         return DevReason.at_source_location(
-            self.compiler_data.source_code, ast_source.lineno, ast_source.end_lineno
+            ast_source.full_source_code, ast_source.lineno, ast_source.end_lineno
         )
 
     # ## handling events
