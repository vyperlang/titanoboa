import sys
import textwrap
from importlib.abc import MetaPathFinder
from importlib.machinery import SourceFileLoader
from importlib.util import spec_from_loader
from pathlib import Path
from typing import TYPE_CHECKING, Any, Optional, Union

import vvm
import vyper
<<<<<<< HEAD
from packaging.version import Version
=======
from vyper.ast.parse import parse_to_ast
>>>>>>> 86df8936
from vyper.cli.vyper_compile import get_search_paths
from vyper.compiler.input_bundle import (
    ABIInput,
    CompilerInput,
    FileInput,
    FilesystemInputBundle,
)
from vyper.compiler.phases import CompilerData
from vyper.compiler.settings import Settings, anchor_settings
from vyper.semantics.analysis.module import analyze_module
from vyper.semantics.types.module import ModuleT
from vyper.utils import sha256sum

from boa.contracts.abi.abi_contract import ABIContractFactory
from boa.contracts.vvm.vvm_contract import VVMDeployer
from boa.contracts.vyper.vyper_contract import (
    VyperBlueprint,
    VyperContract,
    VyperDeployer,
)
from boa.environment import Env
from boa.explorer import Etherscan, get_etherscan
from boa.rpc import json
from boa.util import cached_vvm
from boa.util.abi import Address
from boa.util.disk_cache import get_disk_cache

if TYPE_CHECKING:
    from vyper.semantics.analysis.base import ImportInfo

_Contract = Union[VyperContract, VyperBlueprint]

_search_path = None


def set_search_path(path: list[str]):
    global _search_path
    _search_path = path


class BoaImporter(MetaPathFinder):
    def find_spec(self, fullname, path, target=None):
        path = Path(fullname.replace(".", "/")).with_suffix(".vy")

        for prefix in sys.path:
            to_try = Path(prefix) / path

            if to_try.exists():
                loader = BoaLoader(fullname, str(to_try))
                return spec_from_loader(fullname, loader)


class BoaLoader(SourceFileLoader):
    def get_code(self, fullname):
        # importlib docs say to return None, but that triggers an `ImportError`
        return ""

    def create_module(self, spec):
        ret = load_partial(self.path)

        # comply with PEP-302:
        ret.__name__ = spec.name
        ret.__file__ = self.path
        ret.__loader__ = self
        ret.__package__ = spec.name.rpartition(".")[0]
        return ret


sys.meta_path.append(BoaImporter())


def hash_input(compiler_input: CompilerInput) -> str:
    if isinstance(compiler_input, FileInput):
        return compiler_input.sha256sum
    if isinstance(compiler_input, ABIInput):
        return sha256sum(str(compiler_input.abi))
    raise RuntimeError(f"bad compiler input {compiler_input}")


# compute a fingerprint for a module which changes if any of its
# dependencies change
# TODO consider putting this in its own module
def get_module_fingerprint(
    module_t: ModuleT, seen: dict["ImportInfo", str] = None
) -> str:
    seen = seen or {}
    fingerprints = []
    for stmt in module_t.import_stmts:
        import_info = stmt._metadata["import_info"]
        if id(import_info) not in seen:
            if isinstance(import_info.typ, ModuleT):
                fingerprint = get_module_fingerprint(import_info.typ, seen)
            else:
                fingerprint = hash_input(import_info.compiler_input)
            seen[id(import_info)] = fingerprint
        fingerprint = seen[id(import_info)]
        fingerprints.append(fingerprint)
    fingerprints.append(module_t._module.source_sha256sum)

    return sha256sum("".join(fingerprints))


def compiler_data(
    source_code: str, contract_name: str, filename: str | Path, deployer=None, **kwargs
) -> CompilerData:
    global _search_path

    path = Path(contract_name)
    resolved_path = Path(filename).resolve(strict=False)

    file_input = FileInput(
        contents=source_code, source_id=-1, path=path, resolved_path=resolved_path
    )

    search_paths = get_search_paths(_search_path)
    input_bundle = FilesystemInputBundle(search_paths)

    settings = Settings(**kwargs)
    ret = CompilerData(file_input, input_bundle, settings)

    disk_cache = get_disk_cache()
    if disk_cache is None:
        return ret

    with anchor_settings(ret.settings):
        # note that this actually parses and analyzes all dependencies,
        # even if they haven't changed. an optimization would be to
        # somehow convince vyper (in ModuleAnalyzer) to get the module_t
        # from the cache.
        module_t = ret.annotated_vyper_module._metadata["type"]
    fingerprint = get_module_fingerprint(module_t)

    def get_compiler_data():
        with anchor_settings(ret.settings):
            # force compilation to happen so DiskCache will cache the compiled artifact:
            _ = ret.bytecode, ret.bytecode_runtime
        return ret

    assert isinstance(deployer, type) or deployer is None
    deployer_id = repr(deployer)  # a unique str identifying the deployer class
    cache_key = str((contract_name, fingerprint, kwargs, deployer_id))
    return disk_cache.caching_lookup(cache_key, get_compiler_data)


def load(filename: str | Path, *args, **kwargs) -> _Contract:  # type: ignore
    name = Path(filename).stem
    # TODO: investigate if we can just put name in the signature
    if "name" in kwargs:
        name = kwargs.pop("name")
    with open(filename) as f:
        return loads(f.read(), *args, name=name, **kwargs, filename=filename)


def loads(
    source_code,
    *args,
    as_blueprint=False,
    name=None,
    filename=None,
    compiler_args=None,
    **kwargs,
):
    d = loads_partial(source_code, name, filename=filename, compiler_args=compiler_args)
    if as_blueprint:
        return d.deploy_as_blueprint(**kwargs)
    else:
        return d.deploy(*args, **kwargs)


def load_abi(filename: str, *args, name: str = None, **kwargs) -> ABIContractFactory:
    if name is None:
        name = Path(filename).stem
    # TODO: pass filename to ABIContractFactory
    with open(filename) as fp:
        return loads_abi(fp.read(), *args, name=name, **kwargs)


def loads_abi(json_str: str, *args, name: str = None, **kwargs) -> ABIContractFactory:
    return ABIContractFactory.from_abi_dict(json.loads(json_str), name, *args, **kwargs)


# load from .vyi file.
# NOTE: substantially same interface as load_abi and loads_abi, consider
# fusing them into load_interface?
def load_vyi(filename: str, name: str = None) -> ABIContractFactory:
    if name is None:
        name = Path(filename).stem
    with open(filename) as fp:
        return loads_vyi(fp.read(), name=name, filename=filename)


# load interface from .vyi file string contents.
def loads_vyi(source_code: str, name: str = None, filename: str = None):
    global _search_path

    ast = parse_to_ast(source_code)

    if name is None:
        name = "VyperContract.vyi"

    search_paths = get_search_paths(_search_path)
    input_bundle = FilesystemInputBundle(search_paths)

    module_t = analyze_module(ast, input_bundle, is_interface=True)
    abi = module_t.interface.to_toplevel_abi_dict()
    return ABIContractFactory(name, abi, filename=filename)


def loads_partial(
    source_code: str,
    name: str = None,
    filename: str | Path | None = None,
    dedent: bool = True,
    compiler_args: dict = None,
) -> VyperDeployer:
    name = name or "VyperContract"  # TODO handle this upstream in CompilerData
    if dedent:
        source_code = textwrap.dedent(source_code)

    version = vvm.detect_vyper_version_from_source(source_code)
    if version is not None and version != Version(vyper.__version__):
        # TODO: pass name to loads_partial_vvm, not filename
        return _loads_partial_vvm(source_code, str(version), filename)

    compiler_args = compiler_args or {}

    deployer_class = _get_default_deployer_class()
    filename = filename or "<unknown>"
    data = compiler_data(source_code, name, filename, deployer_class, **compiler_args)
    return deployer_class(data, filename=filename)


def load_partial(filename: str, compiler_args=None):
    with open(filename) as f:
        return loads_partial(
            f.read(), name=filename, filename=filename, compiler_args=compiler_args
        )


def _loads_partial_vvm(
    source_code: str,
    version: str,
    filename: Optional[str | Path] = None,
    name: Optional[str] = None,
):
    if filename is not None:
        filename = str(filename)

    # install the requested version if not already installed
    vvm.install_vyper(version=version)

    compiled_src = cached_vvm.compile_source(source_code, vyper_version=version)
    compiler_output = compiled_src["<stdin>"]
    return VVMDeployer.from_compiler_output(
        compiler_output, source_code, version, filename, name
    )


def from_etherscan(
    address: Any, name: str = None, uri: str = None, api_key: str = None
):
    addr = Address(address)

    if uri is not None or api_key is not None:
        etherscan = Etherscan(uri, api_key)
    else:
        etherscan = get_etherscan()

    abi = etherscan.fetch_abi(addr)
    return ABIContractFactory.from_abi_dict(abi, name=name).at(addr)


def _get_default_deployer_class():
    env = Env.get_singleton()
    if hasattr(env, "deployer_class"):
        return env.deployer_class
    return VyperDeployer


__all__ = []  # type: ignore<|MERGE_RESOLUTION|>--- conflicted
+++ resolved
@@ -8,11 +8,8 @@
 
 import vvm
 import vyper
-<<<<<<< HEAD
 from packaging.version import Version
-=======
 from vyper.ast.parse import parse_to_ast
->>>>>>> 86df8936
 from vyper.cli.vyper_compile import get_search_paths
 from vyper.compiler.input_bundle import (
     ABIInput,
