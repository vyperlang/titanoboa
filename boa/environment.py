--- conflicted
+++ resolved
@@ -559,16 +559,8 @@
             cls._singleton = cls()
         return cls._singleton
 
-<<<<<<< HEAD
     def generate_address(self, alias: Optional[str] = None) -> AddressType:
-        t = self._random.randbytes(20)
-        # checksum addr easier for humans to debug
-        ret = to_checksum_address(t)
-=======
-    def generate_address(self, alias: Optional[str] = None) -> Address:
-        self._address_counter += 1
-        t = Address(self._address_counter.to_bytes(length=20, byteorder="big"))
->>>>>>> 90c8d969
+        t = Address(self._random.randbytes(20))
         if alias is not None:
             self.alias(t, alias)
 
