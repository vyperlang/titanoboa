import statistics
from dataclasses import dataclass
from functools import cached_property
from textwrap import dedent

from eth_utils import to_checksum_address
from rich.table import Table

from boa.environment import Env
from boa.vyper.ast_utils import get_fn_node_from_lineno, get_line


@dataclass(unsafe_hash=True)
class LineInfo:
    address: str
    contract_name: str
    lineno: int
    line_src: str
    fn_name: str


@dataclass(unsafe_hash=True)
class ContractMethodInfo:
    address: str
    contract_name: str
    fn_name: str


@dataclass
class Stats:
    count: int = 0
    avg_gas: int = 0
    median_gas: int = 0
    stdev_gas: int = 0
    min_gas: int = 0
    max_gas: int = 0

    def __init__(self, gas_data):

        self.count = len(gas_data)
        self.avg_gas = int(statistics.mean(gas_data))
        self.median_gas = int(statistics.median(gas_data))
        self.stdev_gas = int(statistics.stdev(gas_data) if self.count > 1 else 0)
        self.min_gas = min(gas_data)
        self.max_gas = max(gas_data)

    def get_str_repr(self):
        return iter(
            [
                str(self.count),
                str(self.avg_gas),
                str(self.median_gas),
                str(self.stdev_gas),
                str(self.min_gas),
                str(self.max_gas),
            ]
        )


class CallGasStats:
    def __init__(self):
        self.net_gas = []
        self.net_tot_gas = []

    def compute_stats(self, typ: str = "net_gas") -> None:

        gas_data = getattr(self, typ)
        setattr(self, typ + "_stats", Stats(gas_data))

    def merge_gas_data(self, net_gas: int, net_tot_gas: int) -> None:
        self.net_gas.append(net_gas)
        self.net_tot_gas.append(net_tot_gas)


@dataclass
class Datum:
    gas_used: int = 0
    gas_refunded: int = 0
    # child gas usage might be useful for
    child_gas_used: int = 0
    child_gas_refunded: int = 0

    @property
    def net_gas(self):
        return self.gas_used - self.gas_refunded

    @property
    def net_tot_gas(self):
        return (
            self.gas_used
            - self.child_gas_used
            - self.gas_refunded
            + self.child_gas_refunded
        )

    def merge(self, other):
        for s in self.__dict__:
            self.__dict__[s] += other.__dict__[s]

    def adjust_child(self, child_computation):
        # adjust a Datum for gas used by child computation
        # generally if it's a vyper contract, we adjust the gas (since
        # that will show up elsewhere in the profile), and if it's some
        # black box contract, back out the adjustment.
        self.gas_used -= child_computation.get_gas_used()
        self.gas_refunded -= child_computation.get_gas_refund()
        self.child_gas_used += child_computation.get_gas_used()
        self.child_gas_refunded += child_computation.get_gas_refund()


# profile for a single call
class _SingleComputation:
    def __init__(self, contract, computation):
        self.contract = contract
        self.computation = computation

    @cached_property
    def by_pc(self):
        ret = {}
        for pc, gas in self.computation._gas_meter._gas_used_of.items():
            ret[pc] = Datum(gas_used=gas)

        for pc, gas in self.computation._gas_meter._gas_refunded_of.items():
            ret.setdefault(pc, Datum()).merge(Datum(gas_refunded=gas))

        for pc, child in zip(self.computation._child_pcs, self.computation.children):
            ret[pc].adjust_child(child)

        for pc in self.computation.code._trace:
            # in py-evm, STOP, RETURN and REVERT do not call consume_gas.
            # so, we need to zero them manually.
            ret.setdefault(pc, Datum())

        return ret

    @cached_property
    def by_line(self):
        ret = {}
        line_map = self.contract.source_map["pc_pos_map"]
        current_line = None
        seen = set()
        for pc in self.computation.code._trace:
            if line_map.get(pc) is not None:
                current_line, _, _, _ = line_map[pc]

            if current_line is not None and pc not in seen:
                ret.setdefault(current_line, Datum())
                ret[current_line].merge(self.by_pc[pc])
                seen.add(pc)

        return ret


# line profile. mergeable across contracts
class LineProfile:
    def __init__(self):
        self.profile = {}

    @classmethod
    def from_single(cls, contract, computation):
        ret = cls()
        ret.merge_single(_SingleComputation(contract, computation))
        return ret

    def raw_summary(self):
        return list(self.profile.items())

    def merge_single(self, single: _SingleComputation) -> None:
        for line, datum in single.by_line.items():
            self.profile.setdefault((single.contract, line), Datum()).merge(datum)

    def merge(self, other: "LineProfile") -> None:
        for (contract, line), datum in other.profile.items():
            self.profile.setdefault((contract, line), Datum()).merge(datum)

    def summary(
        self, display_columns=("net_tot_gas",), sortkey="net_tot_gas", limit=10
    ):
        raw_summary = self.raw_summary()

        if sortkey is not None:
            raw_summary.sort(reverse=True, key=lambda x: getattr(x[1], sortkey))
        if limit is not None and limit > 0:
            raw_summary = raw_summary[:limit]

        tmp = []
        for (contract, line), datum in raw_summary:
            data = ", ".join(f"{c}: {getattr(datum, c)}" for c in display_columns)
            line_src = get_line(contract.compiler_data.source_code, line)
            x = f"{contract.address}:{contract.compiler_data.contract_name}:{line} {data}"
            tmp.append((x, line_src))

        just = max(len(t[0]) for t in tmp)
        ret = [f"{l.ljust(just)}  {r.strip()}" for (l, r) in tmp]
        return _String("\n".join(ret))

    def get_line_data(self):
        raw_summary = self.raw_summary()
        raw_summary.sort(reverse=True, key=lambda x: x[1].net_gas)

        line_gas_data = {}
        for (contract, line), datum in raw_summary:

            fn_name = get_fn_node_from_lineno(contract.ast_map, line)

            # here we use net_gas to include child computation costs:
            line_info = LineInfo(
                address=contract.address,
                contract_name=contract.compiler_data.contract_name,
                lineno=line,
                line_src=get_line(contract.compiler_data.source_code, line),
                fn_name=fn_name,
            )
<<<<<<< HEAD

            line_gas_data[line_info] = getattr(datum, "net_gas")

=======
            line_gas_data[line_info] = datum.net_gas
>>>>>>> 0eef7f6d
        return line_gas_data


# stupid class whose __str__ method doesn't escape (good for repl)
class _String(str):
    def __repr__(self):
        return self


# cache gas_used for all computation (including children)
def cache_gas_used_for_computation(
    contract, computation, ignore_line_profile: bool = False
):

    profile = contract.line_profile(computation)
    env = contract.env
    contract_name = contract.compiler_data.contract_name

    # -------------------- CACHE CALL PROFILE --------------------
    # get gas used. We use Datum().net_gas here instead of Datum().net_tot_gas
    # because a call's profile includes children call costs.
    # There will be double counting, but that is by choice.

    sum_net_gas = sum([i.net_gas for i in profile.profile.values()])
    sum_net_tot_gas = sum([i.net_tot_gas for i in profile.profile.values()])

    try:
        fn_name = contract._get_fn_from_computation(computation).name
    except AttributeError:
        # TODO: remove this once vyper PR 3202 is merged
        # https://github.com/vyperlang/vyper/pull/3202
        # and new vyper is released (so update vyper requirements
        # in pyproject.toml)
        fn_name = "unnamed"

    fn = ContractMethodInfo(
        contract_name=contract_name,
        address=to_checksum_address(contract.address),
        fn_name=fn_name,
    )

    env._cached_call_profiles.setdefault(fn, CallGasStats()).merge_gas_data(
        sum_net_gas, sum_net_tot_gas
    )

    s = env._profiled_contracts.setdefault(fn.address, [])
    if fn not in env._profiled_contracts[fn.address]:
        s.append(fn)

    # -------------------- CACHE LINE PROFILE --------------------
    if not ignore_line_profile:

        line_profile = profile.get_line_data()

        for line, gas_used in line_profile.items():
            env._cached_line_profiles.setdefault(line, []).append(gas_used)

    # ------------------------- RECURSION -------------------------

    # recursion for child computations
    for _computation in computation.children:
        child_contract = env.lookup_contract(_computation.msg.code_address)

        # ignore black box contracts
        if child_contract is not None:
            # ignore line profiling for child calls (because it is covered)
            cache_gas_used_for_computation(child_contract, _computation, True)


def _create_table(show_contract: bool = True) -> Table:

    table = Table(title="\n")

    table.add_column("Contract", justify="right", style="cyan", no_wrap=True)
    if show_contract:
        table.add_column("Address", justify="left", style="cyan", no_wrap=True)
    table.add_column("Computation", justify="left", style="cyan", no_wrap=True)
    table.add_column("Count", style="magenta")
    table.add_column("Mean", style="magenta")
    table.add_column("Median", style="magenta")
    table.add_column("Stdev", style="magenta")
    table.add_column("Min", style="magenta")
    table.add_column("Max", style="magenta")

    return table


def get_call_profile_table(env: Env) -> Table:

    table = _create_table()

    cache = env._cached_call_profiles
    cached_contracts = env._profiled_contracts
    contract_vs_mean_gas = []
    for profile in cache:
        cache[profile].compute_stats()
        contract_vs_mean_gas.append(
            (cache[profile].net_gas_stats.avg_gas, profile.address)
        )

    # arrange from most to least expensive contracts:
    sort_gas = sorted(contract_vs_mean_gas, reverse=True)

    # --------------- POPULATE TABLE -----------------

    for (_, address) in sort_gas:

        fn_vs_mean_gas = []
        for profile in cached_contracts[address]:
            fn_vs_mean_gas.append((cache[profile].net_gas_stats.avg_gas, profile))

        # arrange from most to least expensive contracts:
        sort_gas = sorted(fn_vs_mean_gas, reverse=True)

        for c, (_, profile) in enumerate(sort_gas):

            stats = cache[profile]

            # only first line should be populated for name and address
            cname = ""
            caddr = ""
            if c == 0:
                cname = profile.contract_name
                caddr = address

            fn_name = profile.fn_name

            if len(cname) > 25:
                cname = "..." + cname[-10:]

            if len(fn_name) > 10:
                fn_name = fn_name[:5] + "..."

            table.add_row(cname, caddr, fn_name, *stats.net_gas_stats.get_str_repr())

        table.add_section()

    return table


def get_line_profile_table(env: Env) -> Table:

    contracts = {}
    for lp, gas_data in env._cached_line_profiles.items():

        contract_uid = (lp.contract_name, lp.address)

        # add spaces so numbers take up equal space
        lineno = str(lp.lineno).rjust(3)
        gas_data = (lineno + ": " + dedent(lp.line_src), gas_data)

        contracts.setdefault(contract_uid, {}).setdefault(lp.fn_name, []).append(
            gas_data
        )

    table = _create_table(show_contract=False)
    for (contract_name, _), fn_data in contracts.items():

        num_fn = 0
        for fn_name, _data in fn_data.items():

            l_profile = []
            for code, gas_used in _data:

                if code.endswith("\n"):
                    code = code[:-1]

                if len(code) > 50:
                    code = code[:60] + " ..."

                stats = Stats(gas_used)
                data = (contract_name, fn_name, code, *stats.get_str_repr())
                l_profile.append(data)

            # sorted by mean (x[4]):
            l_profile = sorted(l_profile, key=lambda x: int(x[4]), reverse=True)

            for c, profile in enumerate(l_profile):

                cname = ""
                if c == 0:

                    if len(contract_name) > 20:
                        contract_name = "..." + contract_name[-10:]

                    if len(fn_name) > 15:
                        fn_name = fn_name[:5] + "..."

                    cname = contract_name
                    if fn_name:
                        cname += f"({fn_name})"

                table.add_row(cname, *profile[2:])

            if not num_fn + 1 == len(fn_data):
                table.add_row("", "-" * 64, *[""] * (len(profile[2:]) - 1))
                num_fn += 1

        table.add_section()

    return table<|MERGE_RESOLUTION|>--- conflicted
+++ resolved
@@ -211,13 +211,9 @@
                 line_src=get_line(contract.compiler_data.source_code, line),
                 fn_name=fn_name,
             )
-<<<<<<< HEAD
-
-            line_gas_data[line_info] = getattr(datum, "net_gas")
-
-=======
+
             line_gas_data[line_info] = datum.net_gas
->>>>>>> 0eef7f6d
+            
         return line_gas_data
 
 
