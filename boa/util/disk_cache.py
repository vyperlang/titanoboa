--- conflicted
+++ resolved
@@ -76,16 +76,18 @@
             with p.open("rb") as f:
                 return pickle.loads(f.read())
         except OSError:
-<<<<<<< HEAD
-            res = func()
-            tid = threading.get_ident()
-            tmp_p = p.with_suffix(f".{tid}.unfinished")
-            with tmp_p.open("wb") as f:
-                f.write(pickle.dumps(res))
-            # rename is atomic, don't really need to care about fsync
-            # because worst case we will just rebuild the item
-            tmp_p.rename(p)
-            return res
+            pass  # discard the stack trace in case of other errors
+
+        res = func()
+        # use process ID and thread ID to avoid race conditions
+        job_id = f"{os.getpid()}.{threading.get_ident()}"
+        tmp_p = p.with_suffix(f".{job_id}.unfinished")
+        with tmp_p.open("wb") as f:
+            f.write(pickle.dumps(res))
+        # rename is atomic, don't really need to care about fsync
+        # because worst case we will just rebuild the item
+        tmp_p.rename(p)
+        return res
 
     @classmethod
     def has(cls, key: str) -> bool | None:
@@ -119,18 +121,4 @@
 
 
 class DeployCache(_DiskCache[tuple[dict, Optional["TraceObject"]]]):
-    _instance: Optional["DeployCache"] = None
-=======
-            pass  # discard the stack trace in case of other errors
-
-        res = func()
-        # use process ID and thread ID to avoid race conditions
-        job_id = f"{os.getpid()}.{threading.get_ident()}"
-        tmp_p = p.with_suffix(f".{job_id}.unfinished")
-        with tmp_p.open("wb") as f:
-            f.write(pickle.dumps(res))
-        # rename is atomic, don't really need to care about fsync
-        # because worst case we will just rebuild the item
-        tmp_p.rename(p)
-        return res
->>>>>>> ddafad15
+    _instance: Optional["DeployCache"] = None