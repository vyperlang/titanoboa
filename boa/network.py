--- conflicted
+++ resolved
@@ -134,11 +134,6 @@
         block_number = self.evm.patch.block_number
         snapshot_id = self._rpc.fetch("evm_snapshot", [])
         try:
-<<<<<<< HEAD
-            block_number = self.evm.patch.block_number
-            snapshot_id = self._rpc.fetch("evm_snapshot", [])
-=======
->>>>>>> a05cd0e5
             yield
             # note we cannot call super.anchor() because vm/accountdb fork
             # state is reset after every txn.
