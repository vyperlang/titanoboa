# the main "entry point" of vyper-related functionality like
# AST handling, traceback construction and ABI (marshaling
# and unmarshaling vyper objects)

import contextlib
import copy
import warnings
from dataclasses import dataclass
from functools import cached_property
from typing import Any, Optional

import vyper
import vyper.ast as vy_ast
import vyper.ir.compile_ir as compile_ir
import vyper.semantics.analysis as analysis
import vyper.semantics.namespace as vy_ns
from eth.exceptions import VMError
from eth_typing import Address
from eth_utils import to_canonical_address, to_checksum_address
from vyper.ast.utils import parse_to_ast
from vyper.codegen.function_definitions import generate_ir_for_function
from vyper.codegen.ir_node import IRnode
from vyper.compiler import output as compiler_output
from vyper.exceptions import VyperException
from vyper.ir.optimizer import optimize
from vyper.semantics.analysis.data_positions import set_data_positions
from vyper.semantics.types import AddressT, HashMapT, TupleT
from vyper.utils import method_id_int

from boa.environment import AddressType, Env, to_int
from boa.profiling import LineProfile, cache_gas_used_for_computation
from boa.util.exceptions import strip_internal_frames
from boa.util.lrudict import lrudict
from boa.vm.gas_meters import ProfilingGasMeter
from boa.vyper import _METHOD_ID_VAR
from boa.vyper.ast_utils import ast_map_of, reason_at
from boa.vyper.compiler_utils import (
    _compile_vyper_function,
    generate_bytecode_for_arbitrary_stmt,
    generate_bytecode_for_internal_fn,
)
from boa.vyper.decoder_utils import ByteAddressableStorage, decode_vyper_object
from boa.vyper.event import Event, RawEvent

try:
    # `eth-stdlib` requires python 3.10 and above
    from eth.codecs.abi import decode as abi_decode
    from eth.codecs.abi import encode as abi_encode

except ImportError:
<<<<<<< HEAD
    import eth_abi

    def abi_decode(schema, data):
        return eth_abi.decode([schema], data)

    def abi_encode(schema, data):
        return eth_abi.encode([schema], [data])
=======
    from eth_abi import decode_single as abi_decode  # type: ignore
    from eth_abi import encode_single as abi_encode  # type: ignore
>>>>>>> 36eb0130


# error messages for external calls
EXTERNAL_CALL_ERRORS = ("external call failed", "returndatasize too small")

# error detail where user possibly provided dev revert reason
DEV_REASON_ALLOWED = ("user raise", "user assert")


class VyperDeployer:
    def __init__(self, compiler_data, env=None):
        self.compiler_data = compiler_data

    def __call__(self, *args, **kwargs):
        return self.deploy(*args, **kwargs)

    def deploy(self, *args, **kwargs):
        return VyperContract(self.compiler_data, *args, **kwargs)

    def deploy_as_blueprint(self, *args, **kwargs):
        return VyperBlueprint(self.compiler_data, *args, **kwargs)

    def at(self, address: AddressType) -> "VyperContract":
        address = to_checksum_address(address)
        ret = VyperContract(
            self.compiler_data, override_address=address, skip_init=True
        )
        vm = ret.env.vm
        bytecode = vm.state.get_code(to_canonical_address(address))

        ret._set_bytecode(bytecode)
        return ret


# a few lines of shared code between VyperBlueprint and VyperContract
class _BaseContract:
    def __init__(self, compiler_data, env=None, override_address=None):
        self.compiler_data = compiler_data

        if env is None:
            env = Env.get_singleton()

        self.env = env
        if override_address is None:
            self.address = self.env.generate_address()
        else:
            self.address = override_address


# create a blueprint for use with `create_from_blueprint`.
# uses a ERC5202 preamble, when calling `create_from_blueprint` will
# need to use `code_offset=3`
class VyperBlueprint(_BaseContract):
    def __init__(
        self,
        compiler_data,
        env=None,
        override_address=None,
        blueprint_preamble=b"\xFE\x71\x00",
    ):
        # note slight code duplication with VyperContract ctor,
        # maybe use common base class?
        super().__init__(compiler_data, env, override_address)

        if blueprint_preamble is None:
            blueprint_preamble = b""

        blueprint_bytecode = blueprint_preamble + compiler_data.bytecode

        # the length of the deployed code in bytes
        len_bytes = len(blueprint_bytecode).to_bytes(2, "big")
        deploy_bytecode = b"\x61" + len_bytes + b"\x3d\x81\x60\x0a\x3d\x39\xf3"

        deploy_bytecode += blueprint_bytecode

        self.bytecode = self.env.deploy_code(
            bytecode=deploy_bytecode, deploy_to=self.address
        )


class FrameDetail(dict):
    def __init__(self, fn_name, *args, **kwargs):
        super().__init__(*args, **kwargs)
        self.fn_name = fn_name

    def __repr__(self):
        detail = ", ".join(f"{k}={v}" for (k, v) in self.items())
        return f"<{self.fn_name}: {detail}>"


@dataclass
class DevReason:
    reason_type: str
    reason_str: str

    @classmethod
    def at(
        cls, source_code: str, lineno: int, end_lineno: int
    ) -> Optional["DevReason"]:
        s = reason_at(source_code, lineno, end_lineno)
        if s is None:
            return None
        reason_type, reason_str = s
        return cls(reason_type, reason_str)

    def __str__(self):
        return f"<{self.reason_type}: {self.reason_str}>"


@dataclass
class ErrorDetail:
    vm_error: VMError
    contract: "VyperContract"
    error_detail: str  # compiler provided error detail
    dev_reason: DevReason
    frame_detail: FrameDetail
    storage_detail: Optional[FrameDetail]
    ast_source: vy_ast.VyperNode

    @classmethod
    def from_computation(cls, contract, computation):
        error_detail = contract.find_error_meta(computation.code)
        ast_source = contract.find_source_of(computation.code)
        reason = None
        if ast_source is not None:
            reason = DevReason.at(
                contract.compiler_data.source_code,
                ast_source.lineno,
                ast_source.end_lineno,
            )
        frame_detail = contract.debug_frame(computation)
        storage_detail = contract._storage.dump()

        return cls(
            vm_error=computation.error,
            contract=contract,
            error_detail=error_detail,
            dev_reason=reason,
            frame_detail=frame_detail,
            storage_detail=storage_detail,
            ast_source=ast_source,
        )

    @property
    def pretty_vm_reason(self):
        err = self.vm_error
        # decode error msg if it's "Error(string)"
        # b"\x08\xc3y\xa0" == method_id("Error(string)")
        if isinstance(err.args[0], bytes) and err.args[0][:4] == b"\x08\xc3y\xa0":
            return abi_decode("(string)", err.args[0][4:])[0]

        return repr(err)

    def __str__(self):
        msg = f"{self.contract}\n"

        if self.error_detail is not None:
            msg += f" <compiler: {self.error_detail}>"

        if self.ast_source is not None:
            # VyperException.__str__ does a lot of formatting for us
            msg = str(VyperException(msg, self.ast_source))

        if self.frame_detail is not None:
            self.frame_detail.fn_name = "locals"  # override the displayed name
            if len(self.frame_detail) > 0:
                msg += f" {self.frame_detail}"

        if self.storage_detail is not None:
            self.storage_detail.fn_name = "storage"  # override displayed name
            if len(self.storage_detail) > 0:
                msg += f"\n {self.storage_detail}"

        return msg


class StackTrace(list):
    def __str__(self):
        return "\n\n".join(str(x) for x in self)

    @property
    def last_frame(self):
        return self[-1]


def trace_for_unknown_contract(computation, env):
    ret = StackTrace(
        [f"<Unknown location in unknown contract {computation.msg.code_address.hex()}>"]
    )
    return _handle_child_trace(computation, env, ret)


def _handle_child_trace(computation, env, return_trace):
    if len(computation.children) == 0:
        return return_trace
    if not computation.children[-1].is_error:
        return return_trace
    child = computation.children[-1]
    child_obj = env.lookup_contract(child.msg.code_address)
    if child_obj is None:
        child_trace = trace_for_unknown_contract(child, env)
    else:
        child_trace = child_obj.vyper_stack_trace(child)
    return StackTrace(child_trace + return_trace)


# "pattern match" a BoaError. tries to match fields of the error
# to the args/kwargs provided. raises if no match
def check_boa_error_matches(error, *args, **kwargs):
    assert isinstance(error, BoaError)

    def _check(cond, msg=""):
        if not cond:
            raise ValueError(msg)

    frame = error.stack_trace.last_frame
    if len(args) > 0:
        assert len(args) == 1, "multiple args!"
        assert len(kwargs) == 0, "can't mix args and kwargs!"
        err = args[0]
        # try to match anything
        _check(
            err == frame.pretty_vm_reason
            or err == frame.error_detail
            or err == frame.dev_reason.reason_str,
            "does not match {args}",
        )
        return

    # try to match a specific kwarg
    assert len(kwargs) == 1 and len(args) == 0

    # don't accept magic
    if frame.dev_reason:
        assert frame.dev_reason.reason_type not in ("vm_error", "compiler")

    k, v = next(iter(kwargs.items()))
    if k == "compiler":
        _check(v == frame.error_detail, f"{frame.error_detail} != {v}")
    elif k == "vm_error":
        _check(
            frame.error_detail == "user revert with reason"
            and v == frame.pretty_vm_reason,
            f"{frame.vm_error} != {v}",
        )
    # assume it is a dev reason string
    else:
        assert_ast_types = (vy_ast.Assert, vy_ast.Raise)
        if frame.ast_source.get_ancestor(assert_ast_types) is not None:
            # if it's a dev reason on an assert statement, check that
            # we are actually handling the user assertion and not some other
            # error_detail.
            _check(
                frame.error_detail in DEV_REASON_ALLOWED,
                f"expected <{k}: {v}> but got <compiler: {frame.error_detail}>",
            )
        _check(
            frame.dev_reason is not None
            and k == frame.dev_reason.reason_type
            and v == frame.dev_reason.reason_str,
            f"expected <{k}: {v}> but got {frame.dev_reason}",
        )


# using sha3 preimages, take a storage key and undo
# hashes to get the sequence of hashes ("path") that gave us this image.
def unwrap_storage_key(sha3_db, k):
    path = []

    def unwrap(k):
        if k in sha3_db:
            preimage = sha3_db[k]
            slot, k = preimage[:32], preimage[32:]

            unwrap(slot)

        path.append(k)

    unwrap(k)
    return path


def setpath(lens, path, val):
    for i, k in enumerate(path):
        if i == len(path) - 1:
            lens[k] = val
        else:
            lens = lens.setdefault(k, {})


class VarModel:
    def __init__(self, contract, slot, typ):
        self.contract = contract
        self.addr = to_canonical_address(self.contract.address)
        self.accountdb = contract.env.vm.state._account_db
        self.slot = slot
        self.typ = typ

    def _decode(self, slot, typ, truncate_limit=None):
        n = typ.memory_bytes_required
        if truncate_limit is not None and n > truncate_limit:
            return None  # indicate failure to caller

        fakemem = ByteAddressableStorage(self.accountdb, self.addr, slot)
        return decode_vyper_object(fakemem, typ)

    def _dealias(self, maybe_address):
        try:
            return self.contract.env.lookup_alias(maybe_address)
        except KeyError:  # not found, return the input
            return maybe_address

    def get(self, truncate_limit=None):
        if isinstance(self.typ, HashMapT):
            ret = {}
            for k in self.contract.env.sstore_trace.get(self.contract.address, {}):
                path = unwrap_storage_key(self.contract.env.sha3_trace, k)
                if to_int(path[0]) != self.slot:
                    continue

                path = path[1:]  # drop the slot
                path_t = []

                ty = self.typ
                for i, p in enumerate(path):
                    path[i] = decode_vyper_object(memoryview(p), ty.keytype)
                    path_t.append(ty.keytype)
                    ty = ty.valuetype

                val = self._decode(to_int(k), ty, truncate_limit)

                # set val only if value is nonzero
                if val:
                    # decode aliases as needed/possible
                    dealiased_path = []
                    for p, t in zip(path, path_t):
                        if isinstance(t, AddressT):
                            p = self._dealias(p)
                        dealiased_path.append(p)
                    setpath(ret, dealiased_path, val)

            return ret

        else:
            return self._decode(self.slot, self.typ, truncate_limit)


# data structure to represent the storage variables in a contract
class StorageModel:
    def __init__(self, contract):
        compiler_data = contract.compiler_data
        for k, v in compiler_data.global_ctx.variables.items():
            is_storage = not v.is_immutable
            if is_storage:  # check that v
                slot = compiler_data.storage_layout["storage_layout"][k]["slot"]
                setattr(self, k, VarModel(contract, slot, v.typ))

    def dump(self):
        ret = FrameDetail("storage")

        for k, v in vars(self).items():
            t = v.get(truncate_limit=1024)
            if t is None:
                t = "<truncated>"  # too large, truncated
            ret[k] = t

        return ret


class VyperContract(_BaseContract):
    def __init__(
        self, compiler_data, *args, env=None, override_address=None, skip_init=False
    ):
        super().__init__(compiler_data, env, override_address)

        self.env.register_contract(self.address, self)

        # add all exposed functions from the interface to the contract
        external_fns = {
            fn.name: fn
            for fn in self.global_ctx.functions
            if fn._metadata["type"].is_external
        }

        # set external methods as class attributes:
        self._ctor = None
        if "__init__" in external_fns:
            self._ctor = VyperFunction(external_fns.pop("__init__"), self)

        for fn_name, fn in external_fns.items():
            setattr(self, fn_name, VyperFunction(fn, self))

        # set internal methods as class.internal attributes:
        self.internal = lambda: None
        for fn in self.global_ctx.functions:
            if not fn._metadata["type"].is_internal:
                continue
            setattr(self.internal, fn.name, VyperInternalFunction(fn, self))

        self._storage = StorageModel(self)

        self._eval_cache = lrudict(0x1000)
        self._source_map = None
        self._computation = None

        if not skip_init:
            self._run_init(*args)

    def _run_init(self, *args):
        encoded_args = b""

        if self._ctor:
            encoded_args = self._ctor._prepare_calldata(*args)
            encoded_args = encoded_args[4:]  # strip method_id

        initcode = self.compiler_data.bytecode + encoded_args
        self.bytecode = self.env.deploy_code(bytecode=initcode, deploy_to=self.address)

    # manually set the runtime bytecode, instead of using deploy
    def _set_bytecode(self, bytecode: bytes) -> None:
        to_check = bytecode
        if self.data_section_size != 0:
            to_check = bytecode[-self.data_section_size :]
        if to_check != self.compiler_data.bytecode_runtime:
            warnings.warn(f"casted bytecode does not match compiled bytecode at {self}")
        self.bytecode = bytecode

    def __repr__(self):
        storage_detail = self._storage.dump()

        ret = (
            f"<{self.compiler_data.contract_name} at {to_checksum_address(self.address)}, "
            f"compiled with vyper-{vyper.__version__}+{vyper.__commit__}>"
        )

        dump_storage = True  # maybe make this configurable in the future
        if dump_storage and len(storage_detail) > 0:
            ret += f"\n{storage_detail}"

        return ret

    @cached_property
    def deployer(self):
        return VyperDeployer(self.compiler_data, env=self.env)

    # is this actually useful?
    def at(self, address):
        return self.deployer.at(address)

    @cached_property
    def ast_map(self):
        return ast_map_of(self.compiler_data.vyper_module)

    def _get_fn_from_computation(self, computation):
        node = self.find_source_of(computation.code)
        if isinstance(node, vy_ast.FunctionDef):
            return node
        return node.get_ancestor(vy_ast.FunctionDef)

    def debug_frame(self, computation=None):
        if computation is None:
            computation = self._computation

        fn = self._get_fn_from_computation(computation)

        frame_info = self.compiler_data.function_signatures[fn.name].frame_info

        mem = computation._memory
        frame_detail = FrameDetail(fn.name)

        # ensure memory is initialized for `decode_vyper_object()`
        mem.extend(frame_info.frame_start, frame_info.frame_size)
        for k, v in frame_info.frame_vars.items():
            if v.location.name != "memory":
                continue
            ofst = v.pos
            size = v.typ.memory_bytes_required
            frame_detail[k] = decode_vyper_object(mem.read(ofst, size), v.typ)

        return frame_detail

    @property
    def global_ctx(self):
        return self.compiler_data.global_ctx

    @property
    def source_map(self):
        if self._source_map is None:
            _, self._source_map = compile_ir.assembly_to_evm(
                self.compiler_data.assembly_runtime
            )
        return self._source_map

    def find_error_meta(self, code_stream):
        error_map = self.source_map.get("error_map", {})
        for pc in reversed(code_stream._trace):
            if pc in error_map:
                return error_map[pc]
        return None

    def find_source_of(self, code_stream, is_initcode=False):
        pc_map = self.source_map["pc_pos_map"]
        for pc in reversed(code_stream._trace):
            if pc in pc_map and pc_map[pc] in self.ast_map:
                return self.ast_map[pc_map[pc]]
        return None

    # ## handling events
    def _get_logs(self, computation, include_child_logs):
        if computation is None:
            return []

        if include_child_logs:
            return list(computation.get_raw_log_entries())

        return computation._log_entries

    def get_logs(self, computation=None, include_child_logs=True):
        if computation is None:
            computation = self._computation

        entries = self._get_logs(computation, include_child_logs)

        # py-evm log format is (log_id, topics, data)
        # sort on log_id
        entries = sorted(entries)

        ret = []
        for e in entries:
            logger_address = e[1]
            c = self.env.lookup_contract(logger_address)
            if c is not None:
                ret.append(c.decode_log(e))
            else:
                ret.append(RawEvent(e))

        return ret

    @cached_property
    def event_for(self):
        m = self.compiler_data.vyper_module_folded._metadata["type"]
        return {e.event_id: e for e in m.events.values()}

    def decode_log(self, e):
        log_id, address, topics, data = e
        assert to_canonical_address(self.address) == address
        event_hash = topics[0]
        event_t = self.event_for[event_hash]

        topic_typs = []
        arg_typs = []
        for is_topic, typ in zip(event_t.indexed, event_t.arguments.values()):
            if not is_topic:
                arg_typs.append(typ)
            else:
                topic_typs.append(typ)

        decoded_topics = []
        for typ, t in zip(topic_typs, topics[1:]):
            # convert to bytes for abi decoder
            encoded_topic = t.to_bytes(32, "big")
            decoded_topics.append(
                abi_decode(typ.abi_type.selector_name(), encoded_topic)
            )

        tuple_typ = TupleT(arg_typs)

        args = abi_decode(tuple_typ.abi_type.selector_name(), data)

        return Event(log_id, self.address, event_t, decoded_topics, args)

    def marshal_to_python(self, computation, vyper_typ):
        self._computation = computation  # for further inspection

        if computation.is_error:
            self.handle_error(computation)

        # cache gas used for call if profiling is enabled
        gas_meter = self.env.vm.state.computation_class._gas_meter_class
        if gas_meter == ProfilingGasMeter:
            cache_gas_used_for_computation(self, computation)

        if vyper_typ is None:
            return None

        # return_typ = calculate_type_for_external_return(vyper_typ)
        ret = abi_decode(vyper_typ.abi_type.selector_name(), computation.output)

        # unwrap the tuple if needed
        if not isinstance(vyper_typ, TupleT):
            (ret,) = ret

        # eth_abi does not checksum addresses. patch this in a limited
        # way here, but for complex return types, we need an upstream
        # fix.
        if isinstance(vyper_typ, AddressT):
            ret = to_checksum_address(ret)

        return vyper_object(ret, vyper_typ)

    def handle_error(self, computation):
        try:
            raise BoaError(self.vyper_stack_trace(computation))
        except BoaError as b:
            # modify the error so the traceback starts in userland.
            # inspired by answers in https://stackoverflow.com/q/1603940/
            raise strip_internal_frames(b) from None

    def vyper_stack_trace(self, computation):
        ret = StackTrace([ErrorDetail.from_computation(self, computation)])
        error_detail = self.find_error_meta(computation.code)
        if error_detail not in EXTERNAL_CALL_ERRORS:
            return ret
        return _handle_child_trace(computation, self.env, ret)

    def line_profile(self, computation=None):
        computation = computation or self._computation
        ret = LineProfile.from_single(self, computation)
        for child in computation.children:
            child_obj = self.env.lookup_contract(child.msg.code_address)
            if child_obj is not None:
                ret.merge(child_obj.line_profile(child))
        return ret

    @cached_property
    def _ast_module(self):
        module = copy.deepcopy(self.compiler_data.vyper_module)

        # do the same thing as vyper_module_folded but skip getter expansion
        vy_ast.folding.fold(module)
        with vy_ns.get_namespace().enter_scope():
            analysis.add_module_namespace(module, self.compiler_data.interface_codes)
            analysis.validate_functions(module)
            # we need to cache the namespace right here(!).
            # set_data_positions will modify the type definitions in place.
            self._cache_namespace(vy_ns.get_namespace())

        vy_ast.expansion.remove_unused_statements(module)
        # calculate slots for all storage variables, tagging
        # the types in the namespace.
        set_data_positions(module, storage_layout_overrides=None)

        return module

    # the global namespace is expensive to compute, so cache it
    def _cache_namespace(self, namespace):
        # copy.copy doesn't really work on Namespace objects, copy by hand
        ret = vy_ns.Namespace()
        ret._scopes = copy.deepcopy(namespace._scopes)
        for s in namespace._scopes:
            for n in s:
                ret[n] = namespace[n]
        self._vyper_namespace = ret

    @contextlib.contextmanager
    def override_vyper_namespace(self):
        # ensure self._vyper_namespace is computed
        m = self._ast_module  # noqa: F841
        try:
            with vy_ns.override_global_namespace(self._vyper_namespace):
                yield
        finally:
            self._vyper_namespace["self"].typ.members.pop("__boa_debug__", None)

    # for eval(), we need unoptimized assembly, since the dead code
    # eliminator might prune a dead function (which we want to eval)
    @cached_property
    def unoptimized_assembly(self):
        runtime = self.compiler_data.ir_runtime
        return compile_ir.compile_to_assembly(runtime, no_optimize=True)

    @cached_property
    def data_section_size(self):
        return self.global_ctx.immutable_section_bytes

    @cached_property
    def data_section(self):
        # extract the data section from the bytecode
        if self.data_section_size:
            return self.bytecode[-self.data_section_size :]
        else:
            return b""

    @cached_property
    def unoptimized_bytecode(self):
        s, _ = compile_ir.assembly_to_evm(
            self.unoptimized_assembly, insert_vyper_signature=True
        )
        return s + self.data_section

    @contextlib.contextmanager
    def _anchor_source_map(self, source_map):
        tmp = self._source_map
        try:
            self._source_map = source_map
            yield
        finally:
            self._source_map = tmp

    def eval(
        self, stmt: str, value: int = 0, gas: int = None, sender: Address = None
    ) -> Any:
        """eval vyper code in the context of this contract"""

        # this method is super slow so we cache compilation results
        if stmt in self._eval_cache:
            bytecode, source_map, typ = self._eval_cache[stmt]
        else:
            bytecode, source_map, typ = generate_bytecode_for_arbitrary_stmt(stmt, self)
            self._eval_cache[stmt] = (bytecode, source_map, typ)

        with self._anchor_source_map(source_map):
            method_id = b"dbug"  # note dummy method id, doesn't get validated
            c = self.env.execute_code(
                to_address=self.address,
                bytecode=bytecode,
                sender=sender,
                data=method_id,
                value=value,
                gas=gas,
            )

            ret = self.marshal_to_python(c, typ)

            return ret

    # inject a function into this VyperContract without affecting the
    # contract's source code. useful for testing private functionality
    def inject_function(self, fn_source_code, force=False):
        if not hasattr(self, "inject"):
            self.inject = lambda: None

        # get an AST so we know the fn name; work is doubled in
        # _compile_vyper_function but no way around it.
        fn_ast = parse_to_ast(fn_source_code, {}).body[0]
        if hasattr(self.inject, fn_ast.name) and not force:
            raise ValueError(f"already injected: {fn_ast.name}")

        # ensure self._vyper_namespace is computed
        m = self._ast_module  # noqa: F841
        self._vyper_namespace["self"].typ.members.pop(fn_ast.name, None)
        f = _InjectVyperFunction(self, fn_source_code)
        setattr(self.inject, fn_ast.name, f)

    @cached_property
    def _sigs(self):
        sigs = {}
        sigs["self"] = self.compiler_data.function_signatures
        return sigs


class VyperFunction:
    def __init__(self, fn_ast, contract):
        self.fn_ast = fn_ast
        self.contract = contract
        self.env = contract.env

    def __repr__(self):
        return f"{self.contract.compiler_data.contract_name}.{self.fn_ast.name}"

    @cached_property
    def _bytecode(self):
        return self.contract.bytecode

    @cached_property
    def _source_map(self):
        return self.contract.source_map

    @cached_property
    def fn_signature(self):
        return self.contract.compiler_data.function_signatures[self.fn_ast.name]

    @cached_property
    def ir(self):
        # patch compiler_data to have IR for every function
        sigs = self.contract._sigs
        global_ctx = self.contract.global_ctx

        ir = generate_ir_for_function(self.fn_ast, sigs, global_ctx, False)
        return optimize(ir)

    @cached_property
    def assembly(self):
        ir = IRnode.from_list(
            ["with", _METHOD_ID_VAR, ["shr", 224, ["calldataload", 0]], self.ir]
        )
        return compile_ir.compile_to_assembly(ir)

    @cached_property
    def opcodes(self):
        return compiler_output._build_opcodes(self.bytecode)

    @cached_property
    def bytecode(self):
        bytecode, _ = compile_ir.assembly_to_evm(self.assembly)
        return bytecode

    # hotspot, cache the signature computation
    def args_abi_type(self, num_kwargs):
        if not hasattr(self, "_signature_cache"):
            self._signature_cache = {}
        if num_kwargs in self._signature_cache:
            return self._signature_cache[num_kwargs]

        # align the kwargs with the signature
        sig_kwargs = self.fn_signature.default_args[:num_kwargs]
        sig_args = self.fn_signature.base_args + sig_kwargs
        args_abi_type = (
            "(" + ",".join(arg.typ.abi_type.selector_name() for arg in sig_args) + ")"
        )
        method_id = method_id_int(self.fn_signature.name + args_abi_type).to_bytes(
            4, "big"
        )
        self._signature_cache[num_kwargs] = (method_id, args_abi_type)

        return method_id, args_abi_type

    def _prepare_calldata(self, *args, **kwargs):
        if (
            not len(self.fn_signature.base_args)
            <= len(args)
            <= len(self.fn_signature.args)
        ):
            raise Exception(f"bad args to {self}")

        # align the kwargs with the signature
        # sig_kwargs = self.fn_signature.default_args[: len(kwargs)]

        total_non_base_args = len(kwargs) + len(args) - len(self.fn_signature.base_args)
        method_id, args_abi_type = self.args_abi_type(total_non_base_args)

        # allow things with `.address` to be encode-able
        args = [getattr(arg, "address", arg) for arg in args]

        encoded_args = abi_encode(args_abi_type, args)
        return method_id + encoded_args

    def __call__(self, *args, value=0, gas=None, sender=None, **kwargs):
        calldata_bytes = self._prepare_calldata(*args, **kwargs)
        with self.contract._anchor_source_map(self._source_map):
            computation = self.env.execute_code(
                to_address=self.contract.address,
                bytecode=self._bytecode,
                data=calldata_bytes,
                sender=sender,
                value=value,
                gas=gas,
            )

            typ = self.fn_signature.return_type
            return self.contract.marshal_to_python(computation, typ)


class VyperInternalFunction(VyperFunction):
    """Internal contract functions are exposed by wrapping it with a dummy
    external contract function, appending the wrapper's ast at the top of
    the contract and then generating bytecode to run internal methods
    (as external methods).
    """

    @cached_property
    def _compiled(self):
        return generate_bytecode_for_internal_fn(self)

    # OVERRIDE so that __call__ uses the specially crafted bytecode
    @cached_property
    def _bytecode(self):
        bytecode, _, _ = self._compiled
        return bytecode

    # OVERRIDE so that __call__ uses corresponding source map
    @cached_property
    def _source_map(self):
        _, source_map, _ = self._compiled
        return source_map


class _InjectVyperFunction(VyperFunction):
    def __init__(self, contract, fn_source):
        ast, bytecode, source_map, _ = _compile_vyper_function(fn_source, contract)
        super().__init__(ast, contract)

        # OVERRIDE so that __call__ uses special bytecode
        self._bytecode = bytecode
        # OVERRIDE so that __call__ uses special source map
        self._source_map = source_map

    # OVERRIDE
    @property
    def fn_signature(self):
        return self.fn_ast._metadata["signature"]


@dataclass
class BoaError(Exception):
    stack_trace: StackTrace

    # perf TODO: don't materialize the stack trace until we need it,
    # i.e. BoaError ctor only takes what is necessary to construct the
    # stack trace but does not require the actual stack trace itself.
    def __str__(self):
        frame = self.stack_trace.last_frame
        err = frame.vm_error
        err.args = (frame.pretty_vm_reason, *err.args[1:])
        return f"{err}\n\n{self.stack_trace}"


_typ_cache = {}


def vyper_object(val, vyper_type):
    # make a thin wrapper around whatever type val is,
    # and tag it with _vyper_type metadata

    vt = type(val)
    if vt is bool:
        # https://stackoverflow.com/q/2172189
        # bool is not ambiguous wrt vyper type anyways.
        return val

    if vt not in _typ_cache:
        # ex. class int_wrapper(int): pass
        _typ_cache[vt] = type(f"{vt.__name__}_wrapper", (vt,), {})

    t = _typ_cache[type(val)]

    ret = t(val)
    ret._vyper_type = vyper_type
    return ret<|MERGE_RESOLUTION|>--- conflicted
+++ resolved
@@ -48,18 +48,8 @@
     from eth.codecs.abi import encode as abi_encode
 
 except ImportError:
-<<<<<<< HEAD
-    import eth_abi
-
-    def abi_decode(schema, data):
-        return eth_abi.decode([schema], data)
-
-    def abi_encode(schema, data):
-        return eth_abi.encode([schema], [data])
-=======
     from eth_abi import decode_single as abi_decode  # type: ignore
     from eth_abi import encode_single as abi_encode  # type: ignore
->>>>>>> 36eb0130
 
 
 # error messages for external calls
