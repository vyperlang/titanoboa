--- conflicted
+++ resolved
@@ -1152,20 +1152,10 @@
         return cls(name, functions, events)
 
     def at(self, address) -> ABIContract:
-<<<<<<< HEAD
-=======
         address = Address(address)
->>>>>>> 7171aee2
-
-        address = to_checksum_address(address)
         ret = ABIContract(self._name, self._functions, self._events, address)
-<<<<<<< HEAD
-        bytecode = ret.env.vm.state.get_code(to_canonical_address(address))
-
-=======
-
         bytecode = ret.env.vm.state.get_code(address.canonical_address)
->>>>>>> 7171aee2
+
         if bytecode == b"":
             warnings.warn(
                 "requested {ret} but there is no bytecode at that address!",
