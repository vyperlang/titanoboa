--- conflicted
+++ resolved
@@ -206,11 +206,8 @@
     mock_callback("eth_chainId", "0x1")
     mock_callback("eth_estimateGas", "0x0")
     mock_callback("debug_traceCall", {})  # for prefetch state
-<<<<<<< HEAD
+    mock_callback("debug_traceCall", {})  # for prefetch state
     mock_callback("eth_sendTransaction", {"hash": "0x123"})
-=======
-    mock_callback("sendTransaction", {"hash": "0x123"})
->>>>>>> 7d96d4f7
     mock_callback(
         "waitForTransactionReceipt",
         {
