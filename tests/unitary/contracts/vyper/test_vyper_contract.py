--- conflicted
+++ resolved
@@ -74,7 +74,6 @@
     c.foo()
 
 
-<<<<<<< HEAD
 def test_contract_name():
     code = """
 @external
@@ -100,7 +99,7 @@
 
     assert c.contract_name == "<unknown>"
     assert c.filename == "<unknown>"
-=======
+
 def test_stomp():
     code1 = """
 VAR: immutable(uint256)
@@ -149,5 +148,4 @@
 
     # the bytecode at the original contract has been stomped :scream:
     assert c.foo() == 12345
-    assert c.bar() is False
->>>>>>> 2badb067
+    assert c.bar() is False