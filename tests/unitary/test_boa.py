import boa


def test_env_mgr_noctx():
    s = boa.env
    t = boa.Env()
<<<<<<< HEAD
    boa._TemporaryContext(s, t, boa.set_env)
=======
    boa._env_mgr(t)
>>>>>>> d24ea8c1
    assert boa.env is not s
    assert boa.env is t


def test_env_mgr_with_ctx():
    s = boa.env
    t = boa.Env()

<<<<<<< HEAD
    with boa._TemporaryContext(s, t, boa.set_env):
=======
    with boa._env_mgr(t):
>>>>>>> d24ea8c1
        assert boa.env is not s
        assert boa.env is t

    assert boa.env is s
    assert boa.env is not t<|MERGE_RESOLUTION|>--- conflicted
+++ resolved
@@ -4,11 +4,7 @@
 def test_env_mgr_noctx():
     s = boa.env
     t = boa.Env()
-<<<<<<< HEAD
-    boa._TemporaryContext(s, t, boa.set_env)
-=======
     boa._env_mgr(t)
->>>>>>> d24ea8c1
     assert boa.env is not s
     assert boa.env is t
 
@@ -17,11 +13,7 @@
     s = boa.env
     t = boa.Env()
 
-<<<<<<< HEAD
-    with boa._TemporaryContext(s, t, boa.set_env):
-=======
     with boa._env_mgr(t):
->>>>>>> d24ea8c1
         assert boa.env is not s
         assert boa.env is t
 
