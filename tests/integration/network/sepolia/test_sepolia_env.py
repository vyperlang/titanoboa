import os

import pytest

import boa
from boa import Etherscan
from boa.deployments import DeploymentsDB, set_deployments_db
from boa.network import NetworkEnv
from boa.rpc import to_bytes
from boa.util.abi import Address
from boa.verifiers import Blockscout

# boa.env.anchor() does not work in prod environment
pytestmark = pytest.mark.ignore_isolation

code = """
totalSupply: public(uint256)
balances: HashMap[address, uint256]

@deploy
def __init__(t: uint256):
    self.totalSupply = t
    self.balances[self] = t

@external
def update_total_supply(t: uint16):
    self.totalSupply += convert(t, uint256)

@external
def raise_exception(t: uint256):
    raise "oh no!"
"""

STARTING_SUPPLY = 100


@pytest.fixture(scope="module")
def simple_contract():
    return boa.loads(code, STARTING_SUPPLY)


<<<<<<< HEAD
@pytest.fixture(scope="module", params=[Etherscan, Blockscout])
def verifier(request):
    if request.param == Blockscout:
        api_key = os.getenv("BLOCKSCOUT_API_KEY")
        verifier = Blockscout("https://eth-sepolia.blockscout.com", api_key)
    elif request.param == Etherscan:
        api_key = os.environ["ETHERSCAN_API_KEY"]
        verifier = Etherscan("https://api-sepolia.etherscan.io/api", api_key)
    else:
        raise ValueError(f"Unknown verifier: {request.param}")
    with boa.set_verifier(verifier):
        yield verifier


def test_verify(simple_contract, verifier):
    result = boa.verify(simple_contract)
    result.wait_for_verification()
    assert result.is_verified()
=======
def test_verify(simple_contract):
    api_key = os.getenv("BLOCKSCOUT_API_KEY")
    blockscout = Blockscout("https://eth-sepolia.blockscout.com", api_key)
    with boa.set_verifier(blockscout):
        result = boa.verify(simple_contract)
        result.wait_for_verification()
        assert result.is_verified()
>>>>>>> 034c0aed


def test_env_type():
    # sanity check
    assert isinstance(boa.env, NetworkEnv)


def test_total_supply(simple_contract):
    assert simple_contract.totalSupply() == STARTING_SUPPLY


@pytest.mark.parametrize("amount", [0, 1, 100])
def test_update_total_supply(simple_contract, amount):
    orig_supply = simple_contract.totalSupply()
    simple_contract.update_total_supply(amount)
    assert simple_contract.totalSupply() == orig_supply + amount


@pytest.mark.parametrize("amount", [0, 1, 100])
def test_raise_exception(simple_contract, amount):
    with boa.reverts("oh no!"):
        simple_contract.raise_exception(amount)


# XXX: probably want to test deployment revert behavior


def test_deployment_db():
    with set_deployments_db(DeploymentsDB(":memory:")) as db:
        arg = 5

        # contract is written to deployments db
        contract = boa.loads(code, arg)

        # test get_deployments()
        deployment = next(db.get_deployments())

        initcode = contract.compiler_data.bytecode + arg.to_bytes(32, "big")

        # sanity check all the fields
        assert deployment.contract_address == contract.address
        assert deployment.contract_name == contract.contract_name
        assert deployment.deployer == boa.env.eoa
        assert deployment.rpc == boa.env._rpc.name
        assert deployment.source_code == contract.deployer.solc_json

        # some sanity checks on tx_dict and rx_dict fields
        assert to_bytes(deployment.tx_dict["data"]) == initcode
        assert deployment.tx_dict["chainId"] == hex(boa.env.get_chain_id())
        assert Address(deployment.receipt_dict["contractAddress"]) == contract.address<|MERGE_RESOLUTION|>--- conflicted
+++ resolved
@@ -39,34 +39,21 @@
     return boa.loads(code, STARTING_SUPPLY)
 
 
-<<<<<<< HEAD
 @pytest.fixture(scope="module", params=[Etherscan, Blockscout])
 def verifier(request):
     if request.param == Blockscout:
         api_key = os.getenv("BLOCKSCOUT_API_KEY")
-        verifier = Blockscout("https://eth-sepolia.blockscout.com", api_key)
+        return Blockscout("https://eth-sepolia.blockscout.com", api_key)
     elif request.param == Etherscan:
         api_key = os.environ["ETHERSCAN_API_KEY"]
-        verifier = Etherscan("https://api-sepolia.etherscan.io/api", api_key)
-    else:
-        raise ValueError(f"Unknown verifier: {request.param}")
-    with boa.set_verifier(verifier):
-        yield verifier
+        return Etherscan("https://api-sepolia.etherscan.io/api", api_key)
+    raise ValueError(f"Unknown verifier: {request.param}")
 
 
 def test_verify(simple_contract, verifier):
-    result = boa.verify(simple_contract)
+    result = boa.verify(simple_contract, verifier)
     result.wait_for_verification()
     assert result.is_verified()
-=======
-def test_verify(simple_contract):
-    api_key = os.getenv("BLOCKSCOUT_API_KEY")
-    blockscout = Blockscout("https://eth-sepolia.blockscout.com", api_key)
-    with boa.set_verifier(blockscout):
-        result = boa.verify(simple_contract)
-        result.wait_for_verification()
-        assert result.is_verified()
->>>>>>> 034c0aed
 
 
 def test_env_type():
