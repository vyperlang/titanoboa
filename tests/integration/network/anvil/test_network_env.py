import sqlite3
import tempfile
from pathlib import Path

import pytest
from hypothesis import given, settings

import boa
import boa.test.strategies as vy
from boa.deployments import _CREATE_CMD, DeploymentsDB, set_deployments_db
from boa.network import NetworkEnv
from boa.rpc import to_bytes
from boa.util.abi import Address

code = """
totalSupply: public(uint256)
balances: HashMap[address, uint256]

@deploy
def __init__(t: uint256):
    self.totalSupply = t
    self.balances[self] = t

@external
def update_total_supply(t: uint16):
    self.totalSupply += convert(t, uint256)

@external
def raise_exception(t: uint256):
    raise "oh no!"
"""

STARTING_SUPPLY = 100


@pytest.fixture(scope="module")
def simple_contract():
    return boa.loads(code, STARTING_SUPPLY)


def test_env_type():
    # sanity check
    assert isinstance(boa.env, NetworkEnv)


def test_network_env_nickname(free_port):
    assert boa.env.nickname == f"http://localhost:{free_port}"


def test_total_supply(simple_contract):
    assert simple_contract.totalSupply() == STARTING_SUPPLY


@settings(max_examples=100, deadline=None)
@given(vy.strategy("uint16"))
def test_update_total_supply(simple_contract, t):
    orig_supply = simple_contract.totalSupply()
    assert orig_supply == STARTING_SUPPLY  # test isolation in fork
    simple_contract.update_total_supply(t)
    assert simple_contract.totalSupply() == orig_supply + t


@settings(max_examples=1, deadline=None)
@given(vy.strategy("uint256"))
def test_raise_exception(simple_contract, t):
    with boa.reverts("oh no!"):
        simple_contract.raise_exception(t)


def test_failed_transaction():
    with pytest.raises(Exception) as ctx:
        boa.loads(code, STARTING_SUPPLY, gas=149377)
    error = str(ctx.value)
    assert error.startswith("txn failed:")


# XXX: probably want to test deployment revert behavior


def test_deployment_db_overriden_contract_name():
    with set_deployments_db(DeploymentsDB(":memory:")) as db:
        arg = 5
        contract_name = "test_deployment"
        filename = "my_filename"

        # contract is written to deployments db
<<<<<<< HEAD
        contract = boa.loads(code, arg, name=contract_name)
=======
        contract = boa.loads(code, arg, name=contract_name, filename=filename)
>>>>>>> f2c883b5

        # test get_deployments()
        deployment = next(db.get_deployments())

        initcode = contract.compiler_data.bytecode + arg.to_bytes(32, "big")

        # sanity check all the fields
        assert deployment.contract_address == contract.address
        assert deployment.contract_name == contract.contract_name
        assert deployment.filename == contract.filename
        assert deployment.contract_name == contract_name
        assert deployment.deployer == boa.env.eoa
        assert deployment.rpc == boa.env._rpc.name
        assert deployment.source_code == contract.deployer.solc_json
        assert deployment.abi == contract.abi

        # some sanity checks on tx_dict and rx_dict fields
        assert to_bytes(deployment.tx_dict["data"]) == initcode
        assert deployment.tx_dict["chainId"] == hex(boa.env.get_chain_id())
        assert Address(deployment.receipt_dict["contractAddress"]) == contract.address


def test_deployment_db_no_overriden_name():
    with set_deployments_db(DeploymentsDB(":memory:")) as db:
        arg = 5
        non_contract_name = "test_deployment"

        # contract is written to deployments db
        contract = boa.loads(code, arg)

        # test get_deployments()
        deployment = next(db.get_deployments())

        initcode = contract.compiler_data.bytecode + arg.to_bytes(32, "big")

        # sanity check all the fields
        assert deployment.contract_address == contract.address
        assert deployment.contract_name == contract.contract_name
        assert deployment.filename == "<unknown>"
        assert deployment.contract_name != non_contract_name
        assert deployment.deployer == boa.env.eoa
        assert deployment.rpc == boa.env._rpc.name
        assert deployment.source_code == contract.deployer.solc_json
        assert deployment.abi == contract.abi

        # some sanity checks on tx_dict and rx_dict fields
        assert to_bytes(deployment.tx_dict["data"]) == initcode
        assert deployment.tx_dict["chainId"] == hex(boa.env.get_chain_id())
        assert Address(deployment.receipt_dict["contractAddress"]) == contract.address


@pytest.fixture
def temp_legacy_db_path() -> Path:
    temp_dir = Path(tempfile.mkdtemp())
    db_path = temp_dir / "test.db"
    conn = sqlite3.connect(db_path)
    conn.execute(_CREATE_CMD)
    DROP_COLUMN_SQL = "ALTER TABLE deployments DROP COLUMN filename;"
    conn.execute(DROP_COLUMN_SQL)
    return db_path


def test_deployments_db_migration(temp_legacy_db_path):
    sql_db = sqlite3.connect(temp_legacy_db_path)
    cursor = sql_db.execute("PRAGMA table_info(deployments);")
    columns = [col[1] for col in cursor.fetchall()]
    assert "filename" not in columns

    # This next line is what does the migration (added the filename column)
    db = DeploymentsDB(temp_legacy_db_path)
    cursor = db.db.execute("PRAGMA table_info(deployments);")
    columns = [col[1] for col in cursor.fetchall()]
    assert "filename" in columns<|MERGE_RESOLUTION|>--- conflicted
+++ resolved
@@ -84,11 +84,7 @@
         filename = "my_filename"
 
         # contract is written to deployments db
-<<<<<<< HEAD
-        contract = boa.loads(code, arg, name=contract_name)
-=======
         contract = boa.loads(code, arg, name=contract_name, filename=filename)
->>>>>>> f2c883b5
 
         # test get_deployments()
         deployment = next(db.get_deployments())
