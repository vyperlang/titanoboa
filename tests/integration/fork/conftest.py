--- conflicted
+++ resolved
@@ -17,9 +17,5 @@
 def forked_env(rpc_url):
     with boa.swap_env(Env()):
         block_id = 18801970  # some block we know the state of
-<<<<<<< HEAD
-        boa.fork(fork_uri, block_identifier=block_id)
-=======
-        boa.env.fork(rpc_url, block_identifier=block_id)
->>>>>>> 5bd2f5e1
+        boa.fork(rpc_url, block_identifier=block_id)
         yield