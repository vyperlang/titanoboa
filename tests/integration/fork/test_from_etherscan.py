--- conflicted
+++ resolved
@@ -5,12 +5,9 @@
 from eth.vm.message import Message
 
 import boa
-<<<<<<< HEAD
+from boa import Env
 from boa.contracts.abi.abi_contract import RawLogEntry
 from boa.rpc import to_bytes, to_hex
-=======
-from boa import Env
->>>>>>> 2a0065d6
 
 crvusd = "0xf939E0A03FB07F59A73314E73794Be0E57ac1b4E"
 voting_agent = "0xE478de485ad2fe566d49342Cbd03E49ed7DB3356"
@@ -43,42 +40,6 @@
     assert proxy_contract.minBalance() == 2500000000000000000000
 
 
-<<<<<<< HEAD
-@pytest.mark.ignore_isolation
-def test_crvusd_logs(api_key):
-    c = boa.from_etherscan(
-        "0x00e6Fd108C4640d21B40d02f18Dd6fE7c7F725CA", name="crvUSD", api_key=api_key
-    )
-    rpc = boa.env.evm.vm.state._account_db._rpc
-    raw_logs = rpc.fetch(
-        "eth_getLogs",
-        [
-            {
-                "address": str(c.address),
-                "fromBlock": to_hex(19699678 - 1),
-                "toBlock": to_hex(19699678 + 1),
-            }
-        ],
-    )
-    log_entries = [
-        RawLogEntry(
-            address=log["address"],
-            topics=[to_bytes(topic) for topic in log["topics"]],
-            data=to_bytes(log["data"]),
-        )
-        for log in raw_logs
-    ]
-    parsed_logs = [c.parse_log(log) for log in log_entries]
-    assert len(parsed_logs) == 2
-    assert [str(log.args) for log in parsed_logs] == [
-        "Transfer(sender=Address('0x0000000000000000000000000000000000000000'), "
-        "receiver=Address('0x860b7Abd16672B33Bab84679526227adb283ed8f'), "
-        "value=10311475843661588)",
-        "AddLiquidity(provider=Address('0x860b7Abd16672B33Bab84679526227adb283ed8f'), "
-        "token_amounts=[0, 10000000000000000], fees=[0, 310124289528], "
-        "invariant=3904289717238430384026544, token_supply=3899779865542232381549763)",
-    ]
-=======
 @pytest.mark.parametrize("fresh_env", [True, False])
 def test_prefetch_state(rpc_url, fresh_env, crvusd_contract):
     if fresh_env:
@@ -124,4 +85,39 @@
     with patch("boa.vm.fork.AccountDBFork.try_prefetch_state") as mock:
         boa.loads("")
         assert mock.called == prefetch
->>>>>>> 2a0065d6
+
+
+@pytest.mark.ignore_isolation
+def test_crvusd_logs(api_key):
+    c = boa.from_etherscan(
+        "0x00e6Fd108C4640d21B40d02f18Dd6fE7c7F725CA", name="crvUSD", api_key=api_key
+    )
+    rpc = boa.env.evm.vm.state._account_db._rpc
+    raw_logs = rpc.fetch(
+        "eth_getLogs",
+        [
+            {
+                "address": str(c.address),
+                "fromBlock": to_hex(19699678 - 1),
+                "toBlock": to_hex(19699678 + 1),
+            }
+        ],
+    )
+    log_entries = [
+        RawLogEntry(
+            address=log["address"],
+            topics=[to_bytes(topic) for topic in log["topics"]],
+            data=to_bytes(log["data"]),
+        )
+        for log in raw_logs
+    ]
+    parsed_logs = [c.parse_log(log) for log in log_entries]
+    assert len(parsed_logs) == 2
+    assert [str(log.args) for log in parsed_logs] == [
+        "Transfer(sender=Address('0x0000000000000000000000000000000000000000'), "
+        "receiver=Address('0x860b7Abd16672B33Bab84679526227adb283ed8f'), "
+        "value=10311475843661588)",
+        "AddLiquidity(provider=Address('0x860b7Abd16672B33Bab84679526227adb283ed8f'), "
+        "token_amounts=[0, 10000000000000000], fees=[0, 310124289528], "
+        "invariant=3904289717238430384026544, token_supply=3899779865542232381549763)",
+    ]