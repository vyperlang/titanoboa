--- conflicted
+++ resolved
@@ -11,109 +11,6 @@
   {
    "metadata": {},
    "cell_type": "code",
-<<<<<<< HEAD
-   "execution_count": 3,
-   "id": "9f241bf5",
-   "metadata": {},
-   "outputs": [
-    {
-     "data": {
-      "application/javascript": [
-       "\n",
-       "require.config({\n",
-       "    paths: {\n",
-       "        //ethers: \"https://cdnjs.cloudflare.com/ajax/libs/ethers/5.7.2/ethers.umd.min\"\n",
-       "        ethers: \"https://cdnjs.cloudflare.com/ajax/libs/ethers/6.4.2/ethers.umd.min\"\n",
-       "    }\n",
-       "});\n",
-       "\n",
-       "require(['ethers'], function(ethers) {\n",
-       "    // Initialize ethers\n",
-       "    let provider = new ethers.BrowserProvider(window.ethereum);\n",
-       "\n",
-       "    // check that we have a signer for this account\n",
-       "    Jupyter.notebook.kernel.comm_manager.register_target('get_signer', function(c, msg) {\n",
-       "        // console.log(\"get_signer created\", c)\n",
-       "        c.on_msg(function(msg) {\n",
-       "            // console.log(\"get_signer called\", c)\n",
-       "            let account = msg.content.data.account\n",
-       "            provider.getSigner(account).then(signer => {\n",
-       "                // console.log(\"success\", signer)\n",
-       "                c.send({\"success\": signer});\n",
-       "            }).catch(function(error) {\n",
-       "                console.error(\"got error, percolating up:\", error);\n",
-       "                c.send({\"error\": error});\n",
-       "            });\n",
-       "        });\n",
-       "    });\n",
-       "\n",
-       "    Jupyter.notebook.kernel.comm_manager.register_target(\"send_transaction\", function(c, msg) {\n",
-       "        c.on_msg(function(msg) {\n",
-       "            let tx_data = msg.content.data.transaction_data;\n",
-       "            let account = msg.content.data.account\n",
-       "            provider.getSigner(account).then(signer => {\n",
-       "                signer.sendTransaction(tx_data).then(response => {\n",
-       "                    console.log(response);\n",
-       "                    c.send({\"success\": response});\n",
-       "                }).catch(function(error) {\n",
-       "                    console.error(\"got error, percolating up:\", error);\n",
-       "                    c.send({\"error\": error});\n",
-       "                });\n",
-       "            }).catch(function(error) {\n",
-       "                console.error(\"got error, percolating up:\", error);\n",
-       "                c.send({\"error\": error});\n",
-       "            });\n",
-       "        });\n",
-       "    });\n",
-       "});\n",
-       "\n",
-       "Jupyter.notebook.kernel.comm_manager.register_target(\"test_comm\", function(comm, msg) {\n",
-       "    console.log(\"ENTER\", comm);\n",
-       "    /*comm.on_close(function(msg) {\n",
-       "        console.log(\"CLOSING\", msg);\n",
-       "    });\n",
-       "    */\n",
-       "\n",
-       "    comm.on_msg(function(msg) {\n",
-       "        console.log(\"ENTER 2\", comm);\n",
-       "        console.log(\"ENTER 3\", msg.content.data);\n",
-       "        setTimeout(() => {\n",
-       "            comm.send({\"success\": \"hello\", \"echo\": msg.content.data});\n",
-       "            comm.close();\n",
-       "            console.log(comm);\n",
-       "        }, 350);\n",
-       "    });\n",
-       "});\n"
-      ],
-      "text/plain": [
-       "<IPython.core.display.Javascript object>"
-      ]
-     },
-     "metadata": {},
-     "output_type": "display_data"
-    }
-   ],
-   "source": [
-    "from boa.integrations.jupyter import BrowserSigner"
-   ]
-  },
-  {
-   "cell_type": "code",
-   "execution_count": 4,
-   "id": "814ff4f3",
-   "metadata": {},
-   "outputs": [],
-   "source": [
-    "boa.set_network_env(\"<rpc server address, e.g. an alchemy endpoint>\")"
-   ]
-  },
-  {
-   "cell_type": "code",
-   "execution_count": 5,
-   "id": "a24872c9",
-   "metadata": {},
-=======
->>>>>>> 83688dea
    "outputs": [],
    "execution_count": 2,
    "source": [
@@ -173,9 +70,6 @@
   },
   {
    "cell_type": "code",
-<<<<<<< HEAD
-   "outputs": [],
-=======
    "execution_count": 5,
    "id": "bdbfc09c",
    "metadata": {},
@@ -192,14 +86,9 @@
      "output_type": "execute_result"
     }
    ],
->>>>>>> 83688dea
    "source": [
     "c"
-   ],
-   "metadata": {
-    "collapsed": false
-   },
-   "id": "a186b48de8aa805f"
+   ]
   }
  ],
  "metadata": {
